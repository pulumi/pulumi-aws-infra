--- conflicted
+++ resolved
@@ -16,17 +16,9 @@
 import * as aws from "@pulumi/aws";
 import * as awsx from "@pulumi/awsx";
 
-<<<<<<< HEAD
-import { Config } from "@pulumi/pulumi";
-
 const config = new pulumi.Config("aws");
 const providerOpts = { provider: new aws.Provider("prov", { region: <aws.Region>config.require("envRegion") }) };
 
-=======
-const config = new pulumi.Config("aws");
-const providerOpts = { provider: new aws.Provider("prov", { region: <aws.Region>config.require("envRegion") }) };
-
->>>>>>> 676000c7
 console.log("EC2: Original");
 
 const vpc = new awsx.ec2.Vpc("testing-1", {}, providerOpts);
