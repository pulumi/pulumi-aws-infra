// Copyright 2016-2018, Pulumi Corporation.
//
// Licensed under the Apache License, Version 2.0 (the "License");
// you may not use this file except in compliance with the License.
// You may obtain a copy of the License at
//
//     http://www.apache.org/licenses/LICENSE-2.0
//
// Unless required by applicable law or agreed to in writing, software
// distributed under the License is distributed on an "AS IS" BASIS,
// WITHOUT WARRANTIES OR CONDITIONS OF ANY KIND, either express or implied.
// See the License for the specific language governing permissions and
// limitations under the License.

import * as pulumi from "@pulumi/pulumi";
import * as aws from "@pulumi/aws";
import * as awsx from "@pulumi/awsx";

import { Config } from "@pulumi/pulumi";

const config1 = new pulumi.Config("aws");
const providerOpts = { provider: new aws.Provider("prov", { region: <aws.Region>config1.require("envRegion") }) };

const vpc = awsx.ec2.Vpc.getDefault(providerOpts);
const cluster = new awsx.ecs.Cluster("testing", { vpc }, providerOpts);

// A simple NGINX service, scaled out over two containers.
<<<<<<< HEAD
const nginxListener = new awsx.lb.NetworkListener("nginx", { port: 80 }, providerOpts);
=======
const nginxListener = new awsx.elasticloadbalancingv2.NetworkListener("nginx", { port: 80 }, providerOpts);
>>>>>>> 676000c7
const nginx = new awsx.ecs.FargateService("nginx", {
    cluster,
    taskDefinitionArgs: {
        containers: {
            nginx: {
                image: "nginx",
                memory: 128,
                portMappings: [nginxListener],
            },
        },
    },
    desiredCount: 2,
}, providerOpts);

const nginxEndpoint = nginxListener.endpoint;

// A simple NGINX service, scaled out over two containers, starting with a task definition.
const simpleNginxListener = new awsx.elasticloadbalancingv2.NetworkListener("simple-nginx", { port: 80 }, providerOpts);
const simpleNginx = new awsx.ecs.FargateTaskDefinition("simple-nginx", {
    container: {
        image: "nginx",
        memory: 128,
        portMappings: [simpleNginxListener],
    },
}, providerOpts).createService("simple-nginx", { cluster, desiredCount: 2});

const simpleNginxEndpoint = simpleNginxListener.endpoint;

const cachedNginx = new awsx.ecs.FargateService("cached-nginx", {
    cluster,
    taskDefinitionArgs: {
        containers: {
            nginx: {
                image: awsx.ecs.Image.fromDockerBuild("cached-nginx", {
                    context: "./app",
                    cacheFrom: true,
                }),
                memory: 128,
<<<<<<< HEAD
                portMappings: [new awsx.lb.NetworkListener("cached-nginx", { port: 80 }, providerOpts)],
=======
                portMappings: [new awsx.elasticloadbalancingv2.NetworkListener("cached-nginx", { port: 80 }, providerOpts)],
>>>>>>> 676000c7
            },
        },
    },
    desiredCount: 2,
}, providerOpts);

const multistageCachedNginx = new awsx.ecs.FargateService("multistage-cached-nginx", {
    cluster,
    taskDefinitionArgs: {
        containers: {
            nginx: {
                image: awsx.ecs.Image.fromDockerBuild("multistage-cached-nginx", {
                    context: "./app",
                    dockerfile: "./app/Dockerfile-multistage",
                    cacheFrom: {stages: ["build"]},
                }),
                memory: 128,
<<<<<<< HEAD
                portMappings: [new awsx.lb.NetworkListener(
=======
                portMappings: [new awsx.elasticloadbalancingv2.NetworkListener(
>>>>>>> 676000c7
                    "multistage-cached-nginx", { port: 80 }, providerOpts)],
            },
        },
    },
    desiredCount: 2,
}, providerOpts);

const customWebServerListener =
    new awsx.elasticloadbalancingv2.NetworkTargetGroup("custom", { port: 8080 }, providerOpts)
         .createListener("custom", { port: 80 });

const customWebServer = new awsx.ecs.FargateService("custom", {
    cluster,
    taskDefinitionArgs: {
        containers: {
            webserver: {
                memory: 128,
                portMappings: [customWebServerListener],
                image: awsx.ecs.Image.fromFunction(() => {
                    const rand = Math.random();
                    const http = require("http");
                    http.createServer((req: any, res: any) => {
                        res.end(`Hello, world! (from ${rand})`);
                    }).listen(8080);
                }),
            },
        },
    },
    desiredCount: 2,
}, providerOpts);

const config = new Config("containers");
const redisPassword = config.require("redisPassword");

/**
 * A simple Cache abstration, built on top of a Redis container Service.
 */
class FargateCache {
    get: (key: string) => Promise<string>;
    set: (key: string, value: string) => Promise<void>;

    constructor(name: string, memory: number = 128) {
        const redisListener = new awsx.elasticloadbalancingv2.NetworkListener(name, { port: 6379 }, providerOpts);
        const redis = new awsx.ecs.FargateService(name, {
            cluster,
            taskDefinitionArgs: {
                containers: {
                    redis: {
                        image: "redis:alpine",
                        memory: memory,
                        portMappings: [redisListener],
                        command: ["redis-server", "--requirepass", redisPassword],
                    },
                },
            },
        }, providerOpts);

        this.get = (key: string) => {
            const endpoint = redisListener.endpoint.get();
            console.log(`Endpoint: ${JSON.stringify(endpoint)}`);
            const client = require("redis").createClient(
                endpoint.port,
                endpoint.hostname,
                { password: redisPassword },
            );
            console.log(client);
            return new Promise<string>((resolve, reject) => {
                client.get(key, (err: any, v: any) => {
                    if (err) {
                        reject(err);
                    } else {
                        resolve(v);
                    }
                });
            });
        };
        this.set = (key: string, value: string) => {
            const endpoint = redisListener.endpoint.get();
            console.log(`Endpoint: ${JSON.stringify(endpoint)}`);
            const client = require("redis").createClient(
                endpoint.port,
                endpoint.hostname,
                { password: redisPassword },
            );
            console.log(client);
            return new Promise<void>((resolve, reject) => {
                client.set(key, value, (err: any, v: any) => {
                    if (err) {
                        reject(err);
                    } else {
                        resolve();
                    }
                });
            });
        };
    }
}

const cache = new FargateCache("mycache");

const helloTask = new awsx.ecs.FargateTaskDefinition("hello-world", {
    container: {
        image: "hello-world",
        memory: 20,
    },
}, providerOpts);

// build an anonymous image:
<<<<<<< HEAD
const builtServiceListener = new awsx.lb.NetworkListener("nginx2", { port: 80 }, providerOpts);
=======
const builtServiceListener = new awsx.elasticloadbalancingv2.NetworkListener("nginx2", { port: 80 }, providerOpts);
>>>>>>> 676000c7
const builtService = new awsx.ecs.FargateService("nginx2", {
    cluster,
    taskDefinitionArgs: {
        containers: {
            nginx: {
                image: awsx.ecs.Image.fromPath("nginx2", "./app"),
                memory: 128,
                portMappings: [builtServiceListener],
            },
        },
    },
    desiredCount: 2,
    waitForSteadyState: false,
}, providerOpts);

function errorJSON(err: any) {
    const result: any = Object.create(null);
    Object.getOwnPropertyNames(err).forEach(key => result[key] = err[key]);
    result.florp = "blopr";
    return result;
}

function handleError(err: Error) {
    console.error(errorJSON(err));
    return {
        statusCode: 500,
        body: JSON.stringify(errorJSON(err)),
    };
}

// expose some APIs meant for testing purposes.
const api = new awsx.apigateway.API("containers", {
    routes: [{
        path: "/test",
        method: "GET",
        eventHandler: async (req) => {
            try {
                return {
                    statusCode: 200,
                    body: JSON.stringify({
                        nginx: nginxListener.endpoint.get(),
                        nginx2: builtServiceListener.endpoint.get(),
                    }),
                };
            } catch (err) {
                return handleError(err);
            }
        },
    }, {
        path: "/",
        method: "GET",
        eventHandler: async (req) => {
            try {
                const fetch = (await import("node-fetch")).default;
                // Use the NGINX or Redis Services to respond to the request.
                console.log("handling /");
                const page = await cache.get("page");
                if (page) {
                    return {
                        statusCode: 200,
                        headers: { "X-Powered-By": "redis" },
                        body: page,
                    };
                }

                const endpoint = nginxListener.endpoint.get();
                console.log(`got host and port: ${JSON.stringify(endpoint)}`);
                const resp = await fetch(`http://${endpoint.hostname}:${endpoint.port}/`);
                const buffer = await resp.buffer();
                console.log(buffer.toString());
                await cache.set("page", buffer.toString());

                return {
                    statusCode: 200,
                    headers: { "X-Powered-By": "nginx" },
                    body: buffer.toString(),
                };
            } catch (err) {
                return handleError(err);
            }
        },
    }, {
        path: "/run",
        method: "GET",
        eventHandler: new aws.lambda.CallbackFunction("runRoute", {
            policies: [...awsx.ecs.TaskDefinition.defaultTaskRolePolicyARNs()],
            callback: async (req) => {
                try {
                    const result = await helloTask.run({ cluster });
                    return {
                        statusCode: 200,
                        body: JSON.stringify({ success: true, tasks: result.tasks }),
                    };
                } catch (err) {
                    return handleError(err);
                }
            },
        }, providerOpts),
    }, {
        path: "/custom",
        method: "GET",
        eventHandler: async (req): Promise<awsx.apigateway.Response> => {
            const endpoint = customWebServerListener.endpoint.get();
            try {
                const fetch = (await import("node-fetch")).default;
                const endpoint = customWebServerListener.endpoint.get();
                console.log(`got host and port: ${JSON.stringify(endpoint)}`);
                const resp = await fetch(`http://${endpoint.hostname}:${endpoint.port}/`);
                const buffer = await resp.buffer();
                console.log(buffer.toString());
                await cache.set("page", buffer.toString());

                return {
                    statusCode: 200,
                    headers: { "X-Powered-By": "custom web server" },
                    body: buffer.toString(),
                };
            } catch (err) {
                return handleError(err);
            }
        },
    }, {
        path: "/nginx",
        target: nginxListener,
    }],
}, providerOpts);

<<<<<<< HEAD
export const frontendURL = api.url;
export const fargateVpcId = vpc.apply(v => v.id);
export const fargatePublicSubnets = vpc.apply(v => v.publicSubnetIds);
export const fargatePrivateSubnets = vpc.apply(v => v.privateSubnetIds);
export const fargateIsolatedSubnets = vpc.apply(v => v.isolatedSubnetIds);
=======
export let frontendURL = api.url;
export let fargateVpcId = vpc.id;
export let fargatePublicSubnets = vpc.publicSubnetIds;
export let fargatePrivateSubnets = vpc.privateSubnetIds;
export let fargateIsolatedSubnets = vpc.isolatedSubnetIds;
>>>>>>> 676000c7
<|MERGE_RESOLUTION|>--- conflicted
+++ resolved
@@ -25,11 +25,7 @@
 const cluster = new awsx.ecs.Cluster("testing", { vpc }, providerOpts);
 
 // A simple NGINX service, scaled out over two containers.
-<<<<<<< HEAD
-const nginxListener = new awsx.lb.NetworkListener("nginx", { port: 80 }, providerOpts);
-=======
 const nginxListener = new awsx.elasticloadbalancingv2.NetworkListener("nginx", { port: 80 }, providerOpts);
->>>>>>> 676000c7
 const nginx = new awsx.ecs.FargateService("nginx", {
     cluster,
     taskDefinitionArgs: {
@@ -68,11 +64,7 @@
                     cacheFrom: true,
                 }),
                 memory: 128,
-<<<<<<< HEAD
-                portMappings: [new awsx.lb.NetworkListener("cached-nginx", { port: 80 }, providerOpts)],
-=======
                 portMappings: [new awsx.elasticloadbalancingv2.NetworkListener("cached-nginx", { port: 80 }, providerOpts)],
->>>>>>> 676000c7
             },
         },
     },
@@ -90,11 +82,7 @@
                     cacheFrom: {stages: ["build"]},
                 }),
                 memory: 128,
-<<<<<<< HEAD
-                portMappings: [new awsx.lb.NetworkListener(
-=======
                 portMappings: [new awsx.elasticloadbalancingv2.NetworkListener(
->>>>>>> 676000c7
                     "multistage-cached-nginx", { port: 80 }, providerOpts)],
             },
         },
@@ -203,11 +191,7 @@
 }, providerOpts);
 
 // build an anonymous image:
-<<<<<<< HEAD
-const builtServiceListener = new awsx.lb.NetworkListener("nginx2", { port: 80 }, providerOpts);
-=======
 const builtServiceListener = new awsx.elasticloadbalancingv2.NetworkListener("nginx2", { port: 80 }, providerOpts);
->>>>>>> 676000c7
 const builtService = new awsx.ecs.FargateService("nginx2", {
     cluster,
     taskDefinitionArgs: {
@@ -335,16 +319,8 @@
     }],
 }, providerOpts);
 
-<<<<<<< HEAD
-export const frontendURL = api.url;
-export const fargateVpcId = vpc.apply(v => v.id);
-export const fargatePublicSubnets = vpc.apply(v => v.publicSubnetIds);
-export const fargatePrivateSubnets = vpc.apply(v => v.privateSubnetIds);
-export const fargateIsolatedSubnets = vpc.apply(v => v.isolatedSubnetIds);
-=======
 export let frontendURL = api.url;
-export let fargateVpcId = vpc.id;
-export let fargatePublicSubnets = vpc.publicSubnetIds;
-export let fargatePrivateSubnets = vpc.privateSubnetIds;
-export let fargateIsolatedSubnets = vpc.isolatedSubnetIds;
->>>>>>> 676000c7
+export let fargateVpcId = vpc.apply(v => v.id);
+export let fargatePublicSubnets = vpc.apply(v => v.publicSubnetIds);
+export let fargatePrivateSubnets = vpc.apply(v => v.privateSubnetIds);
+export let fargateIsolatedSubnets = vpc.apply(v => v.isolatedSubnetIds);