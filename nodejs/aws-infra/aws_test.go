// Copyright 2016-2018, Pulumi Corporation.
//
// Licensed under the Apache License, Version 2.0 (the "License");
// you may not use this file except in compliance with the License.
// You may obtain a copy of the License at
//
//     http://www.apache.org/licenses/LICENSE-2.0
//
// Unless required by applicable law or agreed to in writing, software
// distributed under the License is distributed on an "AS IS" BASIS,
// WITHOUT WARRANTIES OR CONDITIONS OF ANY KIND, either express or implied.
// See the License for the specific language governing permissions and
// limitations under the License.

package examples

import (
	"crypto/rand"
	"encoding/hex"
	"encoding/json"
	"fmt"
	"io/ioutil"
	"net/http"
	"os"
	"path"
	"strings"
	"testing"
	"time"

	"github.com/stretchr/testify/assert"

	"github.com/pulumi/pulumi-cloud/examples"
	"github.com/pulumi/pulumi/pkg/operations"
	"github.com/pulumi/pulumi/pkg/resource"
	"github.com/pulumi/pulumi/pkg/resource/config"
	"github.com/pulumi/pulumi/pkg/resource/stack"
	"github.com/pulumi/pulumi/pkg/testing/integration"
	"github.com/pulumi/pulumi/pkg/util/contract"
)

const fargateRegion = "us-east-2"

func Test_Examples(t *testing.T) {
	region := os.Getenv("AWS_REGION")
	if region == "" {
		t.Skipf("Skipping test due to missing AWS_REGION environment variable")
	}
	fmt.Printf("AWS Region: %v\n", region)

	cwd, err := os.Getwd()
	if !assert.NoError(t, err, "expected a valid working directory: %v", err) {
		return
	}

	shortTests := []integration.ProgramTestOptions{
		{
			Dir: path.Join(cwd, "./examples/cluster"),
			Config: map[string]string{
				"aws:region":     region,
				"cloud:provider": "aws",
			},
			Dependencies: []string{
				"@pulumi/aws-infra",
			},
		},
		{
			Dir:       path.Join(cwd, "./examples/vpc"),
			StackName: addRandomSuffix("vpc"),
			Config: map[string]string{
				"aws:region": fargateRegion,
			},
			Dependencies: []string{
				"@pulumi/aws-infra",
			},
		},
		{
			Dir:       path.Join(cwd, "./examples/services"),
			StackName: addRandomSuffix("services"),
			Config: map[string]string{
				"aws:region":               fargateRegion,
				"cloud:provider":           "aws",
				"containers:redisPassword": "SECRETPASSWORD",
			},
			Dependencies: []string{
				"@pulumi/aws-infra",
			},
			Quick:       true,
			SkipRefresh: true,
			PreviewCommandlineFlags: []string{
				"--diff",
			},
			ExtraRuntimeValidation: func(t *testing.T, stackInfo integration.RuntimeValidationStackInfo) {
				containersRuntimeValidator(fargateRegion, true /*isFargate*/)(t, stackInfo)
			},
<<<<<<< HEAD
			Dependencies: []string{
				"@pulumi/aws-infra",
			},
			Quick:       true,
			SkipRefresh: true,
			PreviewCommandlineFlags: []string{
				"--diff",
			},
			ExtraRuntimeValidation: containersRuntimeValidator(fargateRegion, false /*isFargate*/),
=======
>>>>>>> 333de830
		},
	}

	longTests := []integration.ProgramTestOptions{}

	// Run the short or long tests depending on the config.  Note that we only run long tests on
	// travis after already running short tests.  So no need to actually run both at the same time
	// ever.
	var tests []integration.ProgramTestOptions
	if testing.Short() {
		tests = shortTests
	} else {
		tests = longTests
	}

	for _, ex := range tests {
		example := ex.With(integration.ProgramTestOptions{
			ReportStats: integration.NewS3Reporter("us-west-2", "eng.pulumi.com", "testreports"),
			// TODO[pulumi/pulumi#1900]: This should be the default value, every test we have causes some sort of
			// change during a `pulumi refresh` for reasons outside our control.
			ExpectRefreshChanges: true,
		})
		t.Run(example.Dir, func(t *testing.T) {
			integration.ProgramTest(t, &example)
		})
	}
}

func getAllMessageText(logs []operations.LogEntry) string {
	allMessageText := ""
	for _, logEntry := range logs {
		allMessageText = allMessageText + logEntry.Message + "\n"
	}
	return allMessageText
}

func getLogs(t *testing.T, region string, stackInfo integration.RuntimeValidationStackInfo,
	query operations.LogQuery) *[]operations.LogEntry {

	var states []*resource.State
	for _, res := range stackInfo.Deployment.Resources {
		state, err := stack.DeserializeResource(res)
		if !assert.NoError(t, err) {
			return nil
		}
		states = append(states, state)
	}

	tree := operations.NewResourceTree(states)
	if !assert.NotNil(t, tree) {
		return nil
	}
	cfg := map[config.Key]string{
		config.MustMakeKey("aws", "region"): region,
	}
	ops := tree.OperationsProvider(cfg)

	// Validate logs from example
	logs, err := ops.GetLogs(query)
	if !assert.NoError(t, err) {
		return nil
	}
	return logs
}

func containersRuntimeValidator(region string, isFargate bool) func(t *testing.T, stackInfo integration.RuntimeValidationStackInfo) {
	return func(t *testing.T, stackInfo integration.RuntimeValidationStackInfo) {
		var baseURL string
		var ok bool
		if isFargate {
			baseURL, ok = stackInfo.Outputs["fargateFrontendURL"].(string)
		} else {
			baseURL, ok = stackInfo.Outputs["ec2FrontendURL"].(string)
		}

		assert.True(t, ok, "expected a `frontendURL` output property of type string")

		// Validate the GET /test endpoint
		{
			resp := examples.GetHTTP(t, baseURL+"test", 200)
			contentType := resp.Header.Get("Content-Type")
			assert.Equal(t, "application/json", contentType)
			bytes, err := ioutil.ReadAll(resp.Body)
			assert.NoError(t, err)
			var endpoints map[string]map[string]interface{}
			err = json.Unmarshal(bytes, &endpoints)
			assert.NoError(t, err)
			t.Logf("GET %v [%v/%v]: %v - %v", baseURL+"test", resp.StatusCode, contentType, string(bytes), endpoints)
		}

		// Validate the GET / endpoint
		{
			// Call the endpoint twice so that things have time to warm up.
			http.Get(baseURL)
			resp := examples.GetHTTP(t, baseURL, 200)
			contentType := resp.Header.Get("Content-Type")
			assert.Equal(t, "application/json", contentType)
			bytes, err := ioutil.ReadAll(resp.Body)
			assert.NoError(t, err)
			t.Logf("GET %v [%v/%v]: %v", baseURL, resp.StatusCode, contentType, string(bytes))
		}

		// Validate the GET /nginx endpoint
		{
			// https://github.com/pulumi/pulumi-cloud/issues/666
			// We are only making the proxy route in fargate testing.
			if isFargate {
				resp := examples.GetHTTP(t, baseURL+"nginx", 200)
				contentType := resp.Header.Get("Content-Type")
				assert.Equal(t, "text/html", contentType)
				bytes, err := ioutil.ReadAll(resp.Body)
				assert.NoError(t, err)
				t.Logf("GET %v [%v/%v]: %v", baseURL+"nginx", resp.StatusCode, contentType, string(bytes))
			}
			{
				resp := examples.GetHTTP(t, baseURL+"nginx/doesnotexist", 404)
				contentType := resp.Header.Get("Content-Type")
				assert.Equal(t, "text/html", contentType)
				bytes, err := ioutil.ReadAll(resp.Body)
				assert.NoError(t, err)
				t.Logf("GET %v [%v/%v]: %v", baseURL+"nginx/doesnotexist", resp.StatusCode, contentType, string(bytes))
			}
		}

		// Validate the GET /run endpoint
		{
			resp := examples.GetHTTP(t, baseURL+"run", 200)
			contentType := resp.Header.Get("Content-Type")
			assert.Equal(t, "application/json", contentType)
			bytes, err := ioutil.ReadAll(resp.Body)
			assert.NoError(t, err)
			var data map[string]interface{}
			err = json.Unmarshal(bytes, &data)
			assert.NoError(t, err)
			success, ok := data["success"]
			assert.Equal(t, true, ok)
			assert.Equal(t, true, success)
			t.Logf("GET %v [%v/%v]: %v - %v", baseURL+"run", resp.StatusCode, contentType, string(bytes), data)
		}

		// Validate the GET /custom endpoint
		{
			resp := examples.GetHTTP(t, baseURL+"custom", 200)
			contentType := resp.Header.Get("Content-Type")
			assert.Equal(t, "application/json", contentType)
			bytes, err := ioutil.ReadAll(resp.Body)
			assert.NoError(t, err)
			assert.True(t, strings.HasPrefix(string(bytes), "Hello, world"))
			t.Logf("GET %v [%v/%v]: %v", baseURL+"custom", resp.StatusCode, contentType, string(bytes))
		}

		// Wait for five minutes before getting logs.
		time.Sleep(5 * time.Minute)

		// Validate logs from example
		logs := getLogs(t, region, stackInfo, operations.LogQuery{})
		if !assert.NotNil(t, logs, "expected logs to be produced") {
			return
		}
		if !assert.True(t, len(*logs) > 10) {
			return
		}
		logsByResource := map[string][]operations.LogEntry{}
		for _, l := range *logs {
			cur, _ := logsByResource[l.ID]
			logsByResource[l.ID] = append(cur, l)
		}

		// for id, logs := range logsByResource {
		// 	t.Logf("LogId (%v): %v\n%v", len(logs), id, getAllMessageText(logs))
		// }

		// NGINX logs
		//  {examples-nginx 1512871243078 18.217.247.198 - - [10/Dec/2017:02:00:43 +0000] "GET / HTTP/1.1" ...

		// https://github.com/pulumi/pulumi-cloud/issues/666
		// We are only making the proxy route in fargate testing.
		if isFargate {
			nginxLogs, exists := getLogsWithPrefix(logsByResource, "fargate-nginx-")
			if !assert.True(t, exists) {
				return
			}
			if !assert.True(t, len(nginxLogs) > 0) {
				return
			}
			assert.Contains(t, getAllMessageText(nginxLogs), "GET /")
		}

		// Hello World container Task logs
		//  {examples-hello-world 1512871250458 Hello from Docker!}
		{
			helloWorldLogs, exists := getLogsWithPrefix(logsByResource, "fargate-hello-world-")
			if !assert.True(t, exists) {
				return
			}
			if !assert.True(t, len(helloWorldLogs) > 3) {
				return
			}
			assert.Contains(t, getAllMessageText(helloWorldLogs), "Hello from Docker!")
		}

		// Cache Redis container  logs
		//  {examples-mycache 1512870479441 1:C 10 Dec 01:47:59.440 # oO0OoO0OoO0Oo Redis is starting ...
		{
			redisLogs, exists := getLogsWithPrefix(logsByResource, "fargate-mycache-")
			if !assert.True(t, exists) {
				return
			}
			if !assert.True(t, len(redisLogs) > 5) {
				return
			}
			assert.Contains(t, getAllMessageText(redisLogs), "Redis is starting")
		}
	}
}

func getLogsWithPrefix(logsByResource map[string][]operations.LogEntry, prefix string) ([]operations.LogEntry, bool) {
	for key, logs := range logsByResource {
		if strings.HasPrefix(key, prefix) {
			return logs, true
		}
	}

	return nil, false
}

func addRandomSuffix(s string) string {
	b := make([]byte, 4)
	_, err := rand.Read(b)
	contract.AssertNoError(err)
	return s + "-" + hex.EncodeToString(b)
}<|MERGE_RESOLUTION|>--- conflicted
+++ resolved
@@ -92,18 +92,6 @@
 			ExtraRuntimeValidation: func(t *testing.T, stackInfo integration.RuntimeValidationStackInfo) {
 				containersRuntimeValidator(fargateRegion, true /*isFargate*/)(t, stackInfo)
 			},
-<<<<<<< HEAD
-			Dependencies: []string{
-				"@pulumi/aws-infra",
-			},
-			Quick:       true,
-			SkipRefresh: true,
-			PreviewCommandlineFlags: []string{
-				"--diff",
-			},
-			ExtraRuntimeValidation: containersRuntimeValidator(fargateRegion, false /*isFargate*/),
-=======
->>>>>>> 333de830
 		},
 	}
 
