--- conflicted
+++ resolved
@@ -74,76 +74,4 @@
         ...(tags1 || {}),
         ...(tags2 || {}),
     }));
-<<<<<<< HEAD
-}
-
-/** @internal */
-export function normalizeProps(val: any): any {
-    return normalize("", val, new Set());
-}
-
-function normalize(path: string, val: any, set: Set<any>): any {
-    if (val === undefined ||
-        val === null ||
-        typeof val === "boolean" ||
-        typeof val === "number" ||
-        typeof val === "string") {
-
-        return val;
-    }
-
-    if (set.has(val)) {
-        return undefined;
-    }
-
-    set.add(val);
-    // console.log("Serializing: " + path);
-
-    if (pulumi.CustomResource.isInstance(val)) {
-        return val;
-    }
-
-    // Component resources often contain cycles of resources due to logical-child resources pointing
-    // at parent resources, and parent resources holding and exposing children through lists. As
-    // such, we only reference a component component resources at all so that there are no such
-    // cycles and so that we don't end up deadlocking on a child that is already waiting on us.
-    if (pulumi.ComponentResource.isInstance(val)) {
-        // console.log("skipping component: " + path);
-        return val.urn;
-    }
-
-    if (val instanceof Function) {
-        return undefined;
-    }
-
-    if (Array.isArray(val)) {
-        const result = [];
-        let index = 0;
-        for (const child of val) {
-            result.push(normalize(path + "[" + index++ + "]", child, set));
-        }
-        return result;
-    }
-
-    // if (val instanceof Promise || pulumi.Output.isInstance(val)) {
-    //     return val;
-    // }
-
-    if (val instanceof Promise) {
-        return val.then(v => normalize(path + ".then", v, set));
-    }
-
-    if (pulumi.Output.isInstance(val)) {
-        return val.apply(v => normalize(path + ".apply", v, set));
-    }
-
-
-    const result: Record<string, any> = { };
-    for (const key of Object.keys(val)) {
-        result[key] = normalize(path + "." + key, val[key], set);
-    }
-
-    return result;
-=======
->>>>>>> 2cd7d6c7
 }