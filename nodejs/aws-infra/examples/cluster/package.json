{
    "name": "cluster",
    "version": "0.0.1",
    "license": "Apache-2.0",
    "main": "bin/index.js",
    "typings": "bin/index.d.ts",
    "scripts": {
        "build": "tsc"
    },
    "dependencies": {
<<<<<<< HEAD
        "@pulumi/aws": "^0.15.0",
        "@pulumi/pulumi": "^0.15.0"
=======
        "@pulumi/aws": "^0.15.1-rc",
        "@pulumi/pulumi": "^0.15.1-rc"
>>>>>>> 7c0c0b58
    },
    "devDependencies": {
        "@types/node": "^8.0.27",
        "typescript": "^2.1.4"
    },
    "peerDependencies": {
        "@pulumi/aws-infra": "latest"
    }
}<|MERGE_RESOLUTION|>--- conflicted
+++ resolved
@@ -8,13 +8,8 @@
         "build": "tsc"
     },
     "dependencies": {
-<<<<<<< HEAD
-        "@pulumi/aws": "^0.15.0",
-        "@pulumi/pulumi": "^0.15.0"
-=======
         "@pulumi/aws": "^0.15.1-rc",
         "@pulumi/pulumi": "^0.15.1-rc"
->>>>>>> 7c0c0b58
     },
     "devDependencies": {
         "@types/node": "^8.0.27",
