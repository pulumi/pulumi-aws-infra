// Copyright 2016-2018, Pulumi Corporation.
//
// Licensed under the Apache License, Version 2.0 (the "License");
// you may not use this file except in compliance with the License.
// You may obtain a copy of the License at
//
//     http://www.apache.org/licenses/LICENSE-2.0
//
// Unless required by applicable law or agreed to in writing, software
// distributed under the License is distributed on an "AS IS" BASIS,
// WITHOUT WARRANTIES OR CONDITIONS OF ANY KIND, either express or implied.
// See the License for the specific language governing permissions and
// limitations under the License.

package examples

import (
	"crypto/rand"
	"encoding/hex"
	"encoding/json"
	"fmt"
	"io/ioutil"
	"net/http"
	"os"
	"path"
	"strings"
	"testing"
	"time"

	"github.com/stretchr/testify/assert"

	"github.com/pulumi/pulumi-cloud/examples"
	"github.com/pulumi/pulumi/pkg/operations"
	"github.com/pulumi/pulumi/pkg/resource"
	"github.com/pulumi/pulumi/pkg/resource/config"
	"github.com/pulumi/pulumi/pkg/resource/stack"
	"github.com/pulumi/pulumi/pkg/testing/integration"
	"github.com/pulumi/pulumi/pkg/util/contract"
)

func Test_Examples(t *testing.T) {
	region := os.Getenv("AWS_REGION")
	if region == "" {
		t.Skipf("Skipping test due to missing AWS_REGION environment variable")
	}
	fmt.Printf("AWS Region: %v\n", region)

	cwd, err := os.Getwd()
	if !assert.NoError(t, err, "expected a valid working directory: %v", err) {
		return
	}

	testBase := integration.ProgramTestOptions{
		Config: map[string]string{
			"aws:region": region,
		},
		Dependencies: []string{
			"@pulumi/awsx",
		},
		Quick:       true,
		SkipRefresh: true,
	}

	shortTests := []integration.ProgramTestOptions{
		testBase.With(integration.ProgramTestOptions{
			Dir: path.Join(cwd, "./examples/cluster"),
		}),
		testBase.With(integration.ProgramTestOptions{
			Dir:       path.Join(cwd, "./examples/vpc"),
			StackName: addRandomSuffix("vpc"),
		}),
		testBase.With(integration.ProgramTestOptions{
			Dir:       path.Join(cwd, "./examples/fargate"),
			StackName: addRandomSuffix("fargate"),
			Config: map[string]string{
				"aws:region":               region,
				"containers:redisPassword": "SECRETPASSWORD",
			},
			PreviewCommandlineFlags: []string{
				"--diff",
			},
			ExtraRuntimeValidation: containersRuntimeValidator(region, true /*isFargate*/),
		}),
		testBase.With(integration.ProgramTestOptions{
			Dir: path.Join(cwd, "./examples/api"),
<<<<<<< HEAD
			Config: map[string]string{
				"aws:region": region,
			},
			Dependencies: []string{
				"@pulumi/awsx",
			},
			ExtraRuntimeValidation: validateAPITests([]apiTest{
				{
					urlPath:      "/b",
					expectedBody: "Hello, world!",
				},
				{
					urlPath:       "/a",
					requiredParam: "key",
					expectedBody:  "<h1>Hello world!</h1>",
				},
				{
					urlPath:      "/www/file1.txt",
					expectedBody: "contents1\n",
				},
=======
			ExtraRuntimeValidation: validateAPITest(func(body string) {
				assert.Equal(t, "Hello, world!", body)
>>>>>>> c7658399
			}),
			EditDirs: []integration.EditDir{{
				Dir:      "./examples/api/step2",
				Additive: true,
				ExtraRuntimeValidation: validateAPITests([]apiTest{
					{
						urlPath:      "/b",
						expectedBody: "<h1>Hello world!</h1>",
					},
				}),
			}},
		}),
	}

	longTests := []integration.ProgramTestOptions{
		// {
		// 	Dir:       path.Join(cwd, "./examples/ec2"),
		// 	StackName: addRandomSuffix("ec2"),
		// 	Config: map[string]string{
		// 		"aws:region":               region,
		// 		"cloud:provider":           "aws",
		// 		"containers:redisPassword": "SECRETPASSWORD",
		// 	},
		// 	Dependencies: []string{
		// 		"@pulumi/awsx",
		// 	},
		// 	Quick:       true,
		// 	SkipRefresh: true,
		// 	PreviewCommandlineFlags: []string{
		// 		"--diff",
		// 	},
		// 	EditDirs: []integration.EditDir{
		// 		{
		// 			Additive: true,
		// 			Dir:      path.Join(cwd, "./examples/ec2/update1"),
		// 		},
		// 		{
		// 			Additive:               true,
		// 			Dir:                    path.Join(cwd, "./examples/ec2/update2"),
		// 			ExtraRuntimeValidation: containersRuntimeValidator(region, false /*isFargate*/),
		// 		},
		// 	},
		// },
	}

	tests := shortTests
	if !testing.Short() {
		tests = append(tests, longTests...)
	}

	for _, ex := range tests {
		example := ex.With(integration.ProgramTestOptions{
			ReportStats: integration.NewS3Reporter("us-west-2", "eng.pulumi.com", "testreports"),
			// TODO[pulumi/pulumi#1900]: This should be the default value, every test we have causes some sort of
			// change during a `pulumi refresh` for reasons outside our control.
			ExpectRefreshChanges: true,
		})
		t.Run(example.Dir, func(t *testing.T) {
			integration.ProgramTest(t, &example)
		})
	}
}

func getAllMessageText(logs []operations.LogEntry) string {
	allMessageText := ""
	for _, logEntry := range logs {
		allMessageText = allMessageText + logEntry.Message + "\n"
	}
	return allMessageText
}

func getLogs(t *testing.T, region string, stackInfo integration.RuntimeValidationStackInfo,
	query operations.LogQuery) *[]operations.LogEntry {

	var states []*resource.State
	for _, res := range stackInfo.Deployment.Resources {
		state, err := stack.DeserializeResource(res)
		if !assert.NoError(t, err) {
			return nil
		}
		states = append(states, state)
	}

	tree := operations.NewResourceTree(states)
	if !assert.NotNil(t, tree) {
		return nil
	}
	cfg := map[config.Key]string{
		config.MustMakeKey("aws", "region"): region,
	}
	ops := tree.OperationsProvider(cfg)

	// Validate logs from example
	logs, err := ops.GetLogs(query)
	if !assert.NoError(t, err) {
		return nil
	}
	return logs
}

func containersRuntimeValidator(region string, isFargate bool) func(t *testing.T, stackInfo integration.RuntimeValidationStackInfo) {
	return func(t *testing.T, stackInfo integration.RuntimeValidationStackInfo) {
		baseURL, ok := stackInfo.Outputs["frontendURL"].(string)

		assert.True(t, ok, "expected a `frontendURL` output property of type string")

		// Validate the GET /test endpoint
		{
			resp := examples.GetHTTP(t, baseURL+"test", 200)
			contentType := resp.Header.Get("Content-Type")
			assert.Equal(t, "application/json", contentType)
			bytes, err := ioutil.ReadAll(resp.Body)
			assert.NoError(t, err)
			var endpoints map[string]map[string]interface{}
			err = json.Unmarshal(bytes, &endpoints)
			assert.NoError(t, err)
			t.Logf("GET %v [%v/%v]: %v - %v", baseURL+"test", resp.StatusCode, contentType, string(bytes), endpoints)
		}

		// Validate the GET / endpoint
		{
			// Call the endpoint twice so that things have time to warm up.
			http.Get(baseURL)
			resp := examples.GetHTTP(t, baseURL, 200)
			contentType := resp.Header.Get("Content-Type")
			assert.Equal(t, "application/json", contentType)
			bytes, err := ioutil.ReadAll(resp.Body)
			assert.NoError(t, err)
			t.Logf("GET %v [%v/%v]: %v", baseURL, resp.StatusCode, contentType, string(bytes))
		}

		// Validate the GET /nginx endpoint
		{
			// https://github.com/pulumi/pulumi-cloud/issues/666
			// We are only making the proxy route in fargate testing.
			if isFargate {
				resp := examples.GetHTTP(t, baseURL+"nginx", 200)
				contentType := resp.Header.Get("Content-Type")
				assert.Equal(t, "text/html", contentType)
				bytes, err := ioutil.ReadAll(resp.Body)
				assert.NoError(t, err)
				t.Logf("GET %v [%v/%v]: %v", baseURL+"nginx", resp.StatusCode, contentType, string(bytes))
			}
			{
				resp := examples.GetHTTP(t, baseURL+"nginx/doesnotexist", 404)
				contentType := resp.Header.Get("Content-Type")
				assert.Equal(t, "text/html", contentType)
				bytes, err := ioutil.ReadAll(resp.Body)
				assert.NoError(t, err)
				t.Logf("GET %v [%v/%v]: %v", baseURL+"nginx/doesnotexist", resp.StatusCode, contentType, string(bytes))
			}
		}

		// Validate the GET /run endpoint
		{
			resp := examples.GetHTTP(t, baseURL+"run", 200)
			contentType := resp.Header.Get("Content-Type")
			assert.Equal(t, "application/json", contentType)
			bytes, err := ioutil.ReadAll(resp.Body)
			assert.NoError(t, err)
			var data map[string]interface{}
			err = json.Unmarshal(bytes, &data)
			assert.NoError(t, err)
			success, ok := data["success"]
			assert.Equal(t, true, ok)
			assert.Equal(t, true, success)
			t.Logf("GET %v [%v/%v]: %v - %v", baseURL+"run", resp.StatusCode, contentType, string(bytes), data)
		}

		// Validate the GET /custom endpoint
		{
			resp := examples.GetHTTP(t, baseURL+"custom", 200)
			contentType := resp.Header.Get("Content-Type")
			assert.Equal(t, "application/json", contentType)
			bytes, err := ioutil.ReadAll(resp.Body)
			assert.NoError(t, err)
			assert.True(t, strings.HasPrefix(string(bytes), "Hello, world"))
			t.Logf("GET %v [%v/%v]: %v", baseURL+"custom", resp.StatusCode, contentType, string(bytes))
		}

		// Wait for five minutes before getting logs.
		time.Sleep(5 * time.Minute)

		// Validate logs from example
		logs := getLogs(t, region, stackInfo, operations.LogQuery{})
		if !assert.NotNil(t, logs, "expected logs to be produced") {
			return
		}
		if !assert.True(t, len(*logs) > 10) {
			return
		}
		logsByResource := map[string][]operations.LogEntry{}
		for _, l := range *logs {
			cur, _ := logsByResource[l.ID]
			logsByResource[l.ID] = append(cur, l)
		}

		// for id, logs := range logsByResource {
		// 	t.Logf("LogId (%v): %v\n%v", len(logs), id, getAllMessageText(logs))
		// }

		// NGINX logs
		//  {examples-nginx 1512871243078 18.217.247.198 - - [10/Dec/2017:02:00:43 +0000] "GET / HTTP/1.1" ...

		// https://github.com/pulumi/pulumi-cloud/issues/666
		// We are only making the proxy route in fargate testing.
		if isFargate {
			nginxLogs, exists := getLogsWithPrefix(logsByResource, "nginx-")
			if !assert.True(t, exists) {
				return
			}
			if !assert.True(t, len(nginxLogs) > 0) {
				return
			}
			assert.Contains(t, getAllMessageText(nginxLogs), "GET /")
		}

		// Hello World container Task logs
		//  {examples-hello-world 1512871250458 Hello from Docker!}
		{
			helloWorldLogs, exists := getLogsWithPrefix(logsByResource, "hello-world-")
			if !assert.True(t, exists) {
				return
			}
			if !assert.True(t, len(helloWorldLogs) > 3) {
				return
			}
			assert.Contains(t, getAllMessageText(helloWorldLogs), "Hello from Docker!")
		}

		// Cache Redis container  logs
		//  {examples-mycache 1512870479441 1:C 10 Dec 01:47:59.440 # oO0OoO0OoO0Oo Redis is starting ...
		{
			redisLogs, exists := getLogsWithPrefix(logsByResource, "mycache-")
			if !assert.True(t, exists) {
				return
			}
			if !assert.True(t, len(redisLogs) > 5) {
				return
			}
			assert.Contains(t, getAllMessageText(redisLogs), "Redis is starting")
		}
	}
}

func getLogsWithPrefix(logsByResource map[string][]operations.LogEntry, prefix string) ([]operations.LogEntry, bool) {
	for key, logs := range logsByResource {
		if strings.HasPrefix(key, prefix) {
			return logs, true
		}
	}

	return nil, false
}

func addRandomSuffix(s string) string {
	b := make([]byte, 4)
	_, err := rand.Read(b)
	contract.AssertNoError(err)
	return s + "-" + hex.EncodeToString(b)
}

type apiTest struct {
	urlPath       string
	requiredParam string
	expectedBody  string
}

func validateAPITests(apiTests []apiTest) func(t *testing.T, stack integration.RuntimeValidationStackInfo) {
	return func(t *testing.T, stack integration.RuntimeValidationStackInfo) {
		for _, tt := range apiTests {
			url := stack.Outputs["url"].(string) + tt.urlPath

			if tt.requiredParam != "" {
				msg := fmt.Sprintf(`{"message": "Missing required request parameters: [%s]"}`, tt.requiredParam)
				resp := examples.GetHTTP(t, url, 400)
				assertRequestBody(t, msg, resp)

				url = fmt.Sprintf("%s?%s=test", url, tt.requiredParam)
			}

			resp := examples.GetHTTP(t, url, 200)
			assertRequestBody(t, tt.expectedBody, resp)
		}
	}
}

func assertRequestBody(t *testing.T, expectedBody string, resp *http.Response) {
	defer resp.Body.Close()
	bytes, err := ioutil.ReadAll(resp.Body)
	assert.NoError(t, err)
	assert.Equal(t, expectedBody, string(bytes))
}<|MERGE_RESOLUTION|>--- conflicted
+++ resolved
@@ -83,7 +83,6 @@
 		}),
 		testBase.With(integration.ProgramTestOptions{
 			Dir: path.Join(cwd, "./examples/api"),
-<<<<<<< HEAD
 			Config: map[string]string{
 				"aws:region": region,
 			},
@@ -104,10 +103,6 @@
 					urlPath:      "/www/file1.txt",
 					expectedBody: "contents1\n",
 				},
-=======
-			ExtraRuntimeValidation: validateAPITest(func(body string) {
-				assert.Equal(t, "Hello, world!", body)
->>>>>>> c7658399
 			}),
 			EditDirs: []integration.EditDir{{
 				Dir:      "./examples/api/step2",
