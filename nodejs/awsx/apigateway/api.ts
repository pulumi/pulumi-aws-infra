--- conflicted
+++ resolved
@@ -1289,15 +1289,10 @@
 
         const connectionType = target.connectionType;
         const connectionId = target.connectionId;
-<<<<<<< HEAD
-        const type = ifUndefined(target.type, "http_proxy");
+        const type = ifUndefined(target.type, <IntegrationType>"http_proxy");
         const passthroughBehavior = ifUndefined(target.passthroughBehavior, "when_no_match");
         const requestParameters = target.requestParameters;
         const requestTemplates = target.requestTemplates;
-=======
-        const type = ifUndefined(target.type, <IntegrationType>"http_proxy");
-        const passthroughBehavior = ifUndefined(target.passthroughBehavior, "when_no_match");
->>>>>>> 4100b48d
 
         const result: SwaggerOperation = {
             "x-amazon-apigateway-integration": {
