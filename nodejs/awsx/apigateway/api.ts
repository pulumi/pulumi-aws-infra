--- conflicted
+++ resolved
@@ -21,14 +21,10 @@
 import * as aws from "@pulumi/aws";
 import * as pulumi from "@pulumi/pulumi";
 
-<<<<<<< HEAD
+import * as awslambda from "aws-lambda";
+
 import { sha1hash } from "../utils";
 import * as reqvalidation from "./requestValidator";
-=======
-import * as awslambda from "aws-lambda";
->>>>>>> c7658399
-
-import { sha1hash } from "../utils";
 
 export type Request = awslambda.APIGatewayProxyEvent;
 
