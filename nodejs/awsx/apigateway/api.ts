// Copyright 2016-2018, Pulumi Corporation.
//
// Licensed under the Apache License, Version 2.0 (the "License");
// you may not use this file except in compliance with the License.
// You may obtain a copy of the License at
//
//     http://www.apache.org/licenses/LICENSE-2.0
//
// Unless required by applicable law or agreed to in writing, software
// distributed under the License is distributed on an "AS IS" BASIS,
// WITHOUT WARRANTIES OR CONDITIONS OF ANY KIND, either express or implied.
// See the License for the specific language governing permissions and
// limitations under the License.

// These APIs are currently experimental and may change.

import * as fs from "fs";
import * as mime from "mime";
import * as fspath from "path";

import * as aws from "@pulumi/aws";
import * as pulumi from "@pulumi/pulumi";
import * as authorizer from "./authorizer";

import * as awslambda from "aws-lambda";

import { sha1hash } from "../utils";
import * as reqvalidation from "./requestValidator";

export type Request = awslambda.APIGatewayProxyEvent;

export type RequestContext = awslambda.APIGatewayEventRequestContext;

export type Response = awslambda.APIGatewayProxyResult;

export type Method = "ANY" | "GET" | "PUT" | "POST" | "DELETE" | "PATCH";

/**
 * A route that that APIGateway should accept and forward to some type of destination. All routes
 * have an incoming path that they match against.  However, destinations are determined by the kind
 * of the route.  See [EventHandlerRoute], [StaticRoute], [IntegrationRoute] and [RawJsonRoute] for
 * additional details.
 */
export type Route = EventHandlerRoute | StaticRoute | IntegrationRoute | RawDataRoute;

export type EventHandlerRoute = {
    path: string;
    method: Method;
    eventHandler: aws.lambda.EventHandler<Request, Response>;

    /**
     * Required Parameters to validate. If the request validator is set to ALL or PARAMS_ONLY, api
     * gateway will validate these before sending traffic to the event handler.
     */
    requiredParameters?: reqvalidation.Parameter[];

    /**
    * Request Validator specifies the validator to use at the method level. This will override anything
    * defined at the API level.
    */
    requestValidator?: reqvalidation.RequestValidator;

    /**
<<<<<<< HEAD
     * If true, an API Key will be required by the API Gateway. Defaults to false.
     */
    requireAPIKey?: boolean;
=======
     * Authorizers allows you to define Lambda authorizers be applied for authorization when the
     * the route is called.
     */
    authorizers?: authorizer.LambdaAuthorizerDefinition[];
>>>>>>> 02408afd
};

function isEventHandler(route: Route): route is EventHandlerRoute {
    return (<EventHandlerRoute>route).eventHandler !== undefined;
}

/**
 * StaticRoute is a route that will map from an incoming path to the files/directories specified by
 * [localPath].
 */
export type StaticRoute = {
    path: string;
    /**
     * The local path on disk to create static S3 resources for.  Files will be uploaded into S3
     * objects, and directories will be recursively walked into.
     */
    localPath: string;

    /**
     * The `content-type` to serve the file as.  Only valid when localPath points to a file.  If
     * localPath points to a directory, the content types for all files will be inferred.
     */
    contentType?: string;

    /**
     * By default API.static will also serve 'index.html' in response to a request on a directory.
     * To disable this set false or to supply a new index pass an appropriate name.
     */
    index?: boolean | string;

    /**
     * Required Parameters to validate. If the request validator is set to ALL or PARAMS_ONLY, api
     * gateway will validate these before sending traffic to the event handler. Parameter validation
     * will get applied to all static resources defined by the localPath.
     */
    requiredParameters?: reqvalidation.Parameter[];

    /**
    * Request Validator specifies the validator to use at the method level. This will override anything
    * defined at the API level.
    */
    requestValidator?: reqvalidation.RequestValidator;

    /**
<<<<<<< HEAD
     * If true, an API Key will be required by the API Gateway. Defaults to false. This will be applied to
     * all static resources defined by localPath.
     */
    requireAPIKey?: boolean;
=======
     * Authorizers allows you to define Lambda authorizers be applied for authorization when the
     * the route is called. The authorizer will get applied to all static resources defined by the
     * localPath.
     */
    authorizers?: authorizer.LambdaAuthorizerDefinition[];
>>>>>>> 02408afd
};

function isStaticRoute(route: Route): route is StaticRoute {
    return (<StaticRoute>route).localPath !== undefined;
}

/**
 * An apigateway route for an integration.
 * https://docs.aws.amazon.com/apigateway/api-reference/resource/integration/ for more details.
 */
export interface IntegrationRoute {
    path: string;
    target: pulumi.Input<IntegrationTarget> | IntegrationRouteTargetProvider;
}

export type IntegrationConnectionType = "INTERNET" | "VPC_LINK";
export type IntegrationType = "aws" | "aws_proxy" | "http" | "http_proxy" | "mock";
export type IntegrationPassthroughBehavior = "when_no_match" | "when_no_templates" | "never";

/**
 * See https://docs.aws.amazon.com/apigateway/api-reference/resource/integration/ for more details.
 */
export interface IntegrationTarget {
    /**
     * Specifies an API method integration type. The valid value is one of the following:
     *
     * aws: for integrating the API method request with an AWS service action, including the Lambda
     * function-invoking action. With the Lambda function-invoking action, this is referred to as
     * the Lambda custom integration. With any other AWS service action, this is known as AWS
     * integration.
     *
     * aws_proxy: for integrating the API method request with the Lambda function-invoking action
     * with the client request passed through as-is. This integration is also referred to as the
     * Lambda proxy integration.
     *
     * http: for integrating the API method request with an HTTP endpoint, including a private HTTP
     * endpoint within a VPC. This integration is also referred to as the HTTP custom integration.
     *
     * http_proxy: for integrating the API method request with an HTTP endpoint, including a private
     * HTTP endpoint within a VPC, with the client request passed through as-is. This is also
     * referred to as the HTTP proxy integration.
     *
     * mock: for integrating the API method request with API Gateway as a "loop-back" endpoint
     * without invoking any backend.
     */
    type: pulumi.Input<IntegrationType>;

    /**
     * Specifies the integration's HTTP method type.  Currently, the only supported type is 'ANY'.
     */
    httpMethod?: "ANY";

    /**
     * Specifies Uniform Resource Identifier (URI) of the integration endpoint.
     *
     * For HTTP or HTTP_PROXY integrations, the URI must be a fully formed, encoded HTTP(S) URL
     * according to the RFC-3986 specification, for either standard integration, where
     * connectionType is not VPC_LINK, or private integration, where connectionType is VPC_LINK. For
     * a private HTTP integration, the URI is not used for routing.
     *
     * For AWS or AWS_PROXY integrations, the URI is of the form
     * arn:aws:apigateway:{region}:{subdomain.service|service}:path|action/{service_api}. Here,
     * {Region} is the API Gateway region (e.g., us-east-1); {service} is the name of the integrated
     * AWS service (e.g., s3); and {subdomain} is a designated subdomain supported by certain AWS
     * service for fast host-name lookup. action can be used for an AWS service action-based API,
     * using an Action={name}&{p1}={v1}&p2={v2}... query string. The ensuing {service_api} refers to
     * a supported action {name} plus any required input parameters. Alternatively, path can be used
     * for an AWS service path-based API. The ensuing service_api refers to the path to an AWS
     * service resource, including the region of the integrated AWS service, if applicable. For
     * example, for integration with the S3 API of GetObject, the uri can be either
     * arn:aws:apigateway:us-west-2:s3:action/GetObject&Bucket={bucket}&Key={key} or
     * arn:aws:apigateway:us-west-2:s3:path/{bucket}/{key}
     */
    uri: pulumi.Input<string>;

    /**
     * The type of the network connection to the integration endpoint. The valid value is INTERNET
     * for connections through the public routable internet or VPC_LINK for private connections
     * between API Gateway and a network load balancer in a VPC. The default value is INTERNET.
     */
    connectionType?: pulumi.Input<IntegrationConnectionType>;

    /**
     * The (id) of the VpcLink used for the integration when connectionType=VPC_LINK and undefined,
     * otherwise.
     */
    connectionId?: pulumi.Input<string>;

    /**
     * Specifies how the method request body of an unmapped content type will be passed through the
     * integration request to the back end without transformation.
     *
     * The valid value is one of the following:
     *
     * WHEN_NO_MATCH: passes the method request body through the integration request to the back end
     * without transformation when the method request content type does not match any content type
     * associated with the mapping templates defined in the integration request.
     *
     * WHEN_NO_TEMPLATES: passes the method request body through the integration request to the back
     * end without transformation when no mapping template is defined in the integration request. If
     * a template is defined when this option is selected, the method request of an unmapped
     * content-type will be rejected with an HTTP 415 Unsupported Media Type response.
     *
     * NEVER: rejects the method request with an HTTP 415 Unsupported Media Type response when
     * either the method request content type does not match any content type associated with the
     * mapping templates defined in the integration request or no mapping template is defined in the
     * integration request.
     *
     * Defaults to 'WHEN_NO_MATCH' if unspecified.
     */
    passthroughBehavior?: pulumi.Input<IntegrationPassthroughBehavior>;
}

export interface IntegrationRouteTargetProvider {
    target(name: string, parent: pulumi.Resource): pulumi.Input<IntegrationTarget>;
}

function isIntegrationRouteTargetProvider(obj: any): obj is IntegrationRouteTargetProvider {
    return (<IntegrationRouteTargetProvider>obj).target !== undefined;
}

function isIntegrationRoute(route: Route): route is IntegrationRoute {
    return (<IntegrationRoute>route).target !== undefined;
}

/**
 * Fallback route for when raw swagger control is desired.  The [data] field should be a javascript
 * object that will be then included in the final swagger specification like so:
 *
 * `"paths": { [path]: { [method]: data } }`
 *
 * This value will be JSON.stringify'd as part of normal processing.  It should not be passed as
 * string here.
 */
export type RawDataRoute = {
    path: string;
    method: Method;
    data: any;
};

function isRawDataRoute(route: Route): route is RawDataRoute {
    return (<RawDataRoute>route).data !== undefined;
}

export interface Endpoint {
    hostname: string;
    port: number;
    loadBalancer: aws.elasticloadbalancingv2.LoadBalancer;
}

export interface APIArgs {
    /**
     * Routes to use to initialize the APIGateway.
     *
     * Either [swaggerString] or [routes] must be specified.
     */
    routes?: Route[];

    /**
     * A Swagger specification already in string form to use to initialize the APIGateway.  Note
     * that you must manually provide permission for any route targets to be invoked by API Gateway
     * when using [swaggerString].
     *
     * Either [swaggerString] or [routes] must be specified.
     */
    swaggerString?: pulumi.Input<string>;

    /**
     * The stage name for your API. This will get added as a base path to your API url.
     */
    stageName?: pulumi.Input<string>;

    /**
    * Request Validator specifies the validator to use at the API level. Note method level validators
    * override this.
    */
    requestValidator?: reqvalidation.RequestValidator;
}

export class API extends pulumi.ComponentResource {
    public restAPI: aws.apigateway.RestApi;
    public deployment: aws.apigateway.Deployment;
    public stage: aws.apigateway.Stage;

    public url: pulumi.Output<string>;

    constructor(name: string, args: APIArgs, opts: pulumi.ComponentResourceOptions = {}) {
        super("aws:apigateway:x:API", name, {}, opts);

        let swaggerString: pulumi.Output<string>;
        let swaggerSpec: SwaggerSpec | undefined;
        let swaggerLambdas: SwaggerLambdas | undefined;
        if (args.swaggerString) {
            swaggerString = pulumi.output(args.swaggerString);
        }
        else if (args.routes) {
            const result = createSwaggerSpec(this, name, args.routes, args.requestValidator);
            swaggerSpec = result.swagger;
            swaggerLambdas = result.swaggerLambdas;
            swaggerString = pulumi.output<any>(swaggerSpec).apply(JSON.stringify);
        }
        else {
            throw new pulumi.ResourceError(
                "API must specify either [swaggerString] or as least one of the [route] options.", opts.parent);
        }

        const stageName = args.stageName || "stage";

        // Create the API Gateway Rest API, using a swagger spec.
        this.restAPI = new aws.apigateway.RestApi(name, {
            body: swaggerString,
        }, { parent: this });

        // Create a deployment of the Rest API.
        this.deployment = new aws.apigateway.Deployment(name, {
            restApi: this.restAPI,
            // Note: Set to empty to avoid creating an implicit stage, we'll create it explicitly below instead.
            stageName: "",
            // Note: We set `variables` here because it forces recreation of the Deployment object
            // whenever the body hash changes.  Because we use a blank stage name above, there will
            // not actually be any stage created in AWS, and thus these variables will not actually
            // end up anywhere.  But this will still cause the right replacement of the Deployment
            // when needed.  The Stage allocated below will be the stable stage that always points
            // to the latest deployment of the API.
            variables: {
                version: swaggerString.apply(sha1hash),
            },
        }, { parent: this });

        const permissions = createLambdaPermissions(this, name, swaggerLambdas);

        // Expose the URL that the API is served at.
        this.url = pulumi.interpolate`${this.deployment.invokeUrl}${stageName}/`;

        // Create a stage, which is an addressable instance of the Rest API. Set it to point at the latest deployment.
        this.stage = new aws.apigateway.Stage(name, {
            restApi: this.restAPI,
            deployment: this.deployment,
            stageName: stageName,
        }, { parent: this, dependsOn: permissions });

        this.registerOutputs({});
    }
}

function createLambdaPermissions(api: API, name: string, swaggerLambdas: SwaggerLambdas = {}) {
    const permissions: aws.lambda.Permission[] = [];
    for (const path of Object.keys(swaggerLambdas)) {
        for (const method of Object.keys(swaggerLambdas[path])) {
            const methodAndPath =
                `${method === "x-amazon-apigateway-any-method" ? "*" : method.toUpperCase()}${path}`;

            permissions.push(new aws.lambda.Permission(name + "-" + sha1hash(methodAndPath), {
                action: "lambda:invokeFunction",
                function: swaggerLambdas[path][method],
                principal: "apigateway.amazonaws.com",
                // We give permission for this function to be invoked by any stage at the given method and
                // path on the API. We allow any stage instead of encoding the one known stage that will be
                // deployed by Pulumi because the API Gateway console "Test" feature invokes the route
                // handler with the fake stage `test-invoke-stage`.
                sourceArn: pulumi.interpolate`${api.deployment.executionArn}*/${methodAndPath}`,
            }, { parent: api }));
        }
    }

    return permissions;
}

interface SwaggerSpec {
    swagger: string;
    info: SwaggerInfo;
    paths: { [path: string]: { [method: string]: SwaggerOperation; }; };
    "x-amazon-apigateway-binary-media-types"?: string[];
    "x-amazon-apigateway-gateway-responses": Record<string, SwaggerGatewayResponse>;
<<<<<<< HEAD
    securityDefinitions?: { [securityDefinitionName: string]: SecurityDefinition };
=======
    securityDefinitions?: { [authorizerName: string]: SecurityDefinition };
>>>>>>> 02408afd
    "x-amazon-apigateway-request-validators"?: {
        [validatorName: string]: {
            validateRequestBody: boolean;
            validateRequestParameters: boolean;
        };
    };
    "x-amazon-apigateway-request-validator"?: reqvalidation.RequestValidator;
    "x-amazon-apigateway-api-key-source"?: "HEADER";
}

interface SwaggerLambdas {
    [path: string]: { [method: string]: aws.lambda.Function };
}

interface SwaggerGatewayResponse {
    statusCode: number;
    responseTemplates: {
        "application/json": string,
    };
}

interface SwaggerInfo {
    title: string;
    version: string;
}

interface SwaggerOperation {
    parameters?: SwaggerParameter[];
    responses?: { [code: string]: SwaggerResponse };
    "x-amazon-apigateway-integration": ApigatewayIntegration;
    "x-amazon-apigateway-request-validator"?: reqvalidation.RequestValidator;

    /**
<<<<<<< HEAD
    * security is an object whose properties are securityDefinitionName. Each securityDefinitionName
    * refers to a SecurityDefinition, defined at the top level of the swagger definition, by matching
    * a Security Definition's name property. The securityDefinitionNames' values are empty arrays.
    */
    security?: { [securityDefinitionName: string]: string[] }[];
=======
     * security is an object whose properties are authorizerNames. Each authorizerName refers to a
     * SecurityDefinition, defined at the top level of the swagger definition, by matching a Security
     * Definition's name property. The authorizerNames' values are empty arrays.
     */
    security?: { [authorizerName: string]: string[] }[];
>>>>>>> 02408afd
}

interface SecurityDefinition {
    type: "apiKey";
    name: string;
    in: "header" | "query";
<<<<<<< HEAD
=======
    "x-amazon-apigateway-authtype": string;
    "x-amazon-apigateway-authorizer": LambdaAuthorizer;
}

interface LambdaAuthorizer {
    type: "token" | "request";
    authorizerUri: pulumi.Input<string>;
    authorizerCredentials: pulumi.Input<string>;
    identitySource?: string;
    identityValidationExpression?: string;
    authorizerResultTtlInSeconds?: number;
>>>>>>> 02408afd
}

interface SwaggerParameter {
    name: string;
    in: string;
    required: boolean;
    type?: string;
}

interface SwaggerResponse {
    description: string;
    schema?: SwaggerSchema;
    headers?: { [header: string]: SwaggerHeader };
}

interface SwaggerSchema {
    type: string;
}

interface SwaggerHeader {
    type: "string" | "number" | "integer" | "boolean" | "array";
    items?: SwaggerItems;
}

interface SwaggerItems {
    type: "string" | "number" | "integer" | "boolean" | "array";
    items?: SwaggerItems;
}

interface SwaggerAPIGatewayIntegrationResponse {
    statusCode: string;
    responseParameters?: { [key: string]: string };
}

interface ApigatewayIntegration {
    requestParameters?: any;
    passthroughBehavior?: pulumi.Input<IntegrationPassthroughBehavior>;
    httpMethod: pulumi.Input<Method>;
    type: pulumi.Input<IntegrationType>;
    responses?: { [pattern: string]: SwaggerAPIGatewayIntegrationResponse };
    uri: pulumi.Input<string>;
    connectionType?: pulumi.Input<IntegrationConnectionType | undefined>;
    connectionId?: pulumi.Input<string | undefined>;
    credentials?: pulumi.Output<string>;
}

function createSwaggerSpec(api: API, name: string, routes: Route[], requestValidator: reqvalidation.RequestValidator | undefined) {
    // Set up the initial swagger spec.
    const swagger: SwaggerSpec = {
        swagger: "2.0",
        info: { title: name, version: "1.0" },
        paths: {},
        "x-amazon-apigateway-binary-media-types": ["*/*"],
        // Map paths the user doesn't have access to as 404.
        // http://docs.aws.amazon.com/apigateway/latest/developerguide/supported-gateway-response-types.html
        "x-amazon-apigateway-gateway-responses": {
            "MISSING_AUTHENTICATION_TOKEN": {
                "statusCode": 404,
                "responseTemplates": {
                    "application/json": "{\"message\": \"404 Not found\" }",
                },
            },
            "ACCESS_DENIED": {
                "statusCode": 404,
                "responseTemplates": {
                    "application/json": "{\"message\": \"404 Not found\" }",
                },
            },
        },
    };

    if (requestValidator) {
        swagger["x-amazon-apigateway-request-validators"] = {
            ALL: {
                validateRequestBody: true,
                validateRequestParameters: true,
            },
            BODY_ONLY: {
                validateRequestBody: true,
                validateRequestParameters: false,
            },
            PARAMS_ONLY: {
                validateRequestBody: false,
                validateRequestParameters: true,
            },
        };
        swagger["x-amazon-apigateway-request-validator"] = requestValidator;
    }

    const swaggerLambdas: SwaggerLambdas = {};

    // Now add all the routes to it.

    // For static routes, we'll end up creating a bucket to store all the data.  We only want to do
    // this once.  So have a value here that can be lazily initialized the first route we hit, which
    // can then be used for all successive static routes.
    let staticRouteBucket: aws.s3.Bucket | undefined;
    const apiAuthorizers: Record<string, authorizer.LambdaAuthorizerDefinition> = {};

    for (const route of routes) {
        checkRoute(api, route, "path");
        swaggerLambdas[route.path] = swaggerLambdas[route.path] || {};

        if (isEventHandler(route)) {
            addEventHandlerRouteToSwaggerSpec(api, name, swagger, swaggerLambdas, route, apiAuthorizers);
        }
        else if (isStaticRoute(route)) {
            staticRouteBucket = addStaticRouteToSwaggerSpec(api, name, swagger, route, staticRouteBucket, apiAuthorizers);
        }
        else if (isIntegrationRoute(route)) {
            addIntegrationRouteToSwaggerSpec(api, name, swagger, route);
        }
        else if (isRawDataRoute(route)) {
            addRawDataRouteToSwaggerSpec(api, name, swagger, route);
        }
        else {
            const exhaustiveMatch: never = route;
            throw new Error("Non-exhaustive match for route");
        }
    }

    return { swagger, swaggerLambdas };
}

function addSwaggerOperation(swagger: SwaggerSpec, path: string, method: string, operation: SwaggerOperation) {
    if (!swagger.paths[path]) {
        swagger.paths[path] = {};
    }

    swagger.paths[path][method] = operation;
}

function checkRoute<TRoute>(api: API, route: TRoute, propName: keyof TRoute) {
    if (route[propName] === undefined) {
        throw new pulumi.ResourceError(`Route missing required [${propName}] property`, api);
    }
}

function addEventHandlerRouteToSwaggerSpec(
    api: API, name: string,
    swagger: SwaggerSpec,
    swaggerLambdas: SwaggerLambdas,
    route: EventHandlerRoute,
    apiAuthorizers: Record<string, authorizer.LambdaAuthorizerDefinition>) {

    checkRoute(api, route, "eventHandler");
    checkRoute(api, route, "method");

    const method = swaggerMethod(route.method);
    const lambda = aws.lambda.createFunctionFromEventHandler(
        name + sha1hash(method + ":" + route.path), route.eventHandler, { parent: api });

    const swaggerOperation = createSwaggerOperationForLambda();
    if (route.authorizers) {
        const authNames = addAuthorizersToSwagger(swagger, route.authorizers, apiAuthorizers);
        addAuthorizersToSwaggerOperation(swaggerOperation, authNames);
    }
    if (route.requiredParameters) {
        addRequiredParametersToSwaggerOperation(swaggerOperation, route.requiredParameters);
    }
    if (route.requestValidator) {
        swaggerOperation["x-amazon-apigateway-request-validator"] = route.requestValidator;
    }
    if (route.requireAPIKey) {
        addAPIkeyToSecurityDefinitions(swagger);
        addAPIkeyToSwaggerOperation(swaggerOperation);
    }
    addSwaggerOperation(swagger, route.path, method, swaggerOperation);
    swaggerLambdas[route.path][method] = lambda;
    return;

    function createSwaggerOperationForLambda(): SwaggerOperation {
        const region = aws.config.requireRegion();
        const uri = pulumi.interpolate
            `arn:aws:apigateway:${region}:lambda:path/2015-03-31/functions/${lambda.arn}/invocations`;

        return {
            "x-amazon-apigateway-integration": {
                uri: uri,
                passthroughBehavior: "when_no_match",
                httpMethod: "POST",
                type: "aws_proxy",
            },
        };
    }
}

<<<<<<< HEAD
function addAPIkeyToSecurityDefinitions(swagger: SwaggerSpec) {
    swagger["x-amazon-apigateway-api-key-source"] = "HEADER";
    swagger.securityDefinitions = swagger.securityDefinitions || {};
    const apiKeySecurityDefinition: SecurityDefinition = {
        type: "apiKey",
        name: "x-api-key",
        in: "header",
    };

    if (swagger.securityDefinitions["api_key"] && swagger.securityDefinitions["api_key"] !== apiKeySecurityDefinition) {
        throw new Error("Defined a none apikey security definition with the name api_key");
    }
    swagger.securityDefinitions["api_key"] = apiKeySecurityDefinition;
}

function addAPIkeyToSwaggerOperation(swaggerOperation: SwaggerOperation) {
    swaggerOperation["security"] = swaggerOperation["security"] || [];
    swaggerOperation["security"].push({
        ["api_key"]: [],
    });
=======
function addAuthorizersToSwagger(
    swagger: SwaggerSpec,
    authorizers: authorizer.LambdaAuthorizerDefinition[],
    apiAuthorizers: Record<string, authorizer.LambdaAuthorizerDefinition>): string[] {

    const authNames: string[] = [];
    swagger["securityDefinitions"] = swagger["securityDefinitions"] || {};

    for (const auth of authorizers) {
        const suffix = Object.keys(swagger["securityDefinitions"]).length;
        auth.authorizerName = auth.authorizerName || `${swagger.info.title}-authorizer-${suffix}`;

        // Check API authorizers - if its a new authorizer add it to the apiAuthorizers
        // if the name already exists, we check that the authorizer references the same authorizer
        if (!apiAuthorizers[auth.authorizerName]) {
            apiAuthorizers[auth.authorizerName] = auth;
        } else if (apiAuthorizers[auth.authorizerName] !== auth) {
            throw new Error("Two different authorizers using the same name: " + auth.authorizerName);
        }

        // Add security definition if it's a new authorizer
        if (!swagger["securityDefinitions"][auth.authorizerName]) {
            const securityDef: SecurityDefinition = {
                type: "apiKey",
                name: auth.parameterName,
                in: auth.parameterLocation,
                "x-amazon-apigateway-authtype": auth.authType,
                "x-amazon-apigateway-authorizer": getLambdaAuthorizer(auth.authorizerName, auth),
            };
            swagger["securityDefinitions"][auth.authorizerName] = securityDef;
        }
        authNames.push(auth.authorizerName);
    }
    return authNames;
}

function getLambdaAuthorizer(authorizerName: string, lambdaAuthorizer: authorizer.LambdaAuthorizerDefinition): LambdaAuthorizer {
    if (authorizer.isLambdaAuthorizerInfo(lambdaAuthorizer.handler)) {
        const identitySource = authorizer.getIdentitySource(lambdaAuthorizer.identitySource);
        let uri: pulumi.Input<string>;
        if (authorizer.isLambdaFunction(lambdaAuthorizer.handler.uri)) {
            uri = lambdaAuthorizer.handler.uri.invokeArn;
        } else {
            uri = pulumi.output(lambdaAuthorizer.handler.uri);
        }

        return {
            type: lambdaAuthorizer.type,
            authorizerUri: uri,
            authorizerCredentials: lambdaAuthorizer.handler.credentials,
            identitySource: identitySource,
            identityValidationExpression: lambdaAuthorizer.identityValidationExpression,
            authorizerResultTtlInSeconds: lambdaAuthorizer.authorizerResultTtlInSeconds,
        };
    }

    const authorizerLambda = aws.lambda.createFunctionFromEventHandler<authorizer.AuthorizerEvent, authorizer.AuthorizerResponse>(
        authorizerName, lambdaAuthorizer.handler);

    const role = authorizer.createRoleWithAuthorizerInvocationPolicy(authorizerName, authorizerLambda);

    const identitySource = authorizer.getIdentitySource(lambdaAuthorizer.identitySource);
    return {
        type: lambdaAuthorizer.type,
        authorizerUri: authorizerLambda.invokeArn,
        authorizerCredentials: role.arn,
        identitySource: identitySource,
        identityValidationExpression: lambdaAuthorizer.identityValidationExpression,
        authorizerResultTtlInSeconds: lambdaAuthorizer.authorizerResultTtlInSeconds,
    };
}

function addAuthorizersToSwaggerOperation(swaggerOperation: SwaggerOperation, authorizerNames: string[]) {
    swaggerOperation["security"] = swaggerOperation["security"] || [];
    for (const authName of authorizerNames) {
        swaggerOperation["security"].push({
            [authName]: [],
        });
    }
>>>>>>> 02408afd
}

function addRequiredParametersToSwaggerOperation(swaggerOperation: SwaggerOperation, requiredParameters: reqvalidation.Parameter[]) {
    for (const requiredParam of requiredParameters) {
        const param = {
            name: requiredParam.name,
            in: requiredParam.in,
            required: true,
        };

        swaggerOperation["parameters"] = swaggerOperation["parameters"] || [];
        swaggerOperation["parameters"].push(param);
    }
}

function addStaticRouteToSwaggerSpec(
    api: API, name: string, swagger: SwaggerSpec, route: StaticRoute,
    bucket: aws.s3.Bucket | undefined,
    apiAuthorizers: Record<string, authorizer.LambdaAuthorizerDefinition>) {

    checkRoute(api, route, "localPath");

    const method = swaggerMethod("GET");

    const parentOpts = { parent: api };
    // Create a bucket to place all the static data under.
    bucket = bucket || new aws.s3.Bucket(safeS3BucketName(name), undefined, parentOpts);

<<<<<<< HEAD
    if (route.requireAPIKey) {
        addAPIkeyToSecurityDefinitions(swagger);
=======
    let authNames: string[] | undefined;
    if (route.authorizers) {
        authNames = addAuthorizersToSwagger(swagger, route.authorizers, apiAuthorizers);
>>>>>>> 02408afd
    }

    // For each static file, just make a simple bucket object to hold it, and create a swagger path
    // that routes from the file path to the arn for the bucket object.
    //
    // For static directories, use greedy api-gateway path matching so that we can map a single api
    // gateway route to all the s3 bucket objects we create for the files in these directories.
    const stat = fs.statSync(route.localPath);
    if (stat.isFile()) {
        processFile(route, authNames);
    }
    else if (stat.isDirectory()) {
        processDirectory(route, authNames);
    }

    return bucket;

    function createRole(key: string) {
        // Create a role and attach it so that this route can access the AWS bucket.
        const role = new aws.iam.Role(key, {
            assumeRolePolicy: JSON.stringify(apigatewayAssumeRolePolicyDocument),
        }, parentOpts);
        const attachment = new aws.iam.RolePolicyAttachment(key, {
            role: role,
            policyArn: aws.iam.AmazonS3FullAccess,
        }, parentOpts);

        return role;
    }

    function createBucketObject(key: string, localPath: string, contentType?: string) {
        return new aws.s3.BucketObject(key, {
            bucket: bucket!,
            key: key,
            source: new pulumi.asset.FileAsset(localPath),
            contentType: contentType || mime.getType(localPath) || undefined,
        }, parentOpts);
    }

    function processFile(route: StaticRoute, authorizerNames: string[] | undefined) {
        const key = name + sha1hash(method + ":" + route.path);
        const role = createRole(key);

        createBucketObject(key, route.localPath, route.contentType);

        const swaggerOperation = createSwaggerOperationForObjectKey(key, role);
        if (route.requiredParameters) {
            addRequiredParametersToSwaggerOperation(swaggerOperation, route.requiredParameters);
        }
        if (route.requestValidator) {
            swaggerOperation["x-amazon-apigateway-request-validator"] = route.requestValidator;
        }
<<<<<<< HEAD
        if (route.requireAPIKey) {
            addAPIkeyToSwaggerOperation(swaggerOperation);
=======
        if (authorizerNames) {
            addAuthorizersToSwaggerOperation(swaggerOperation, authorizerNames);
>>>>>>> 02408afd
        }
        addSwaggerOperation(swagger, route.path, method, swaggerOperation);
    }

    function processDirectory(directory: StaticRoute, authorizerNames: string[] | undefined) {
        const directoryServerPath = route.path.endsWith("/") ? route.path : route.path + "/";

        const directoryKey = name + sha1hash(method + ":" + directoryServerPath);
        const role = createRole(directoryKey);

        let startDir = directory.localPath.startsWith("/")
            ? directory.localPath
            : fspath.join(process.cwd(), directory.localPath);

        if (!startDir.endsWith(fspath.sep)) {
            startDir = fspath.join(startDir, fspath.sep);
        }

        // If the user has supplied 'false' for options.index, then no speciam index file served
        // at the root. Otherwise if they've supplied an actual filename to serve as the index
        // file then use what they've provided.  Otherwise attempt to serve "index.html" at the
        // root (if it exists).
        const indexFile = directory.index === false
            ? undefined
            : typeof directory.index === "string"
                ? directory.index
                : "index.html";

        const indexPath = indexFile === undefined ? undefined : fspath.join(startDir, indexFile);

        // Recursively walk the directory provided, creating bucket objects for all the files we
        // encounter.
        function walk(dir: string) {
            const children = fs.readdirSync(dir);

            for (const childName of children) {
                const childPath = fspath.join(dir, childName);
                const stats = fs.statSync(childPath);

                if (stats.isDirectory()) {
                    walk(childPath);
                }
                else if (stats.isFile()) {
                    const childRelativePath = childPath.substr(startDir.length);
                    const childUrn = directoryKey + "/" + childRelativePath;

                    createBucketObject(childUrn, childPath);

                    if (childPath === indexPath) {
                        // We hit the file that we also want to serve as the index file. Create
                        // a specific swagger path from the server root path to it.
                        const swaggerOperation = createSwaggerOperationForObjectKey(childUrn, role);
                        if (directory.requiredParameters) {
                            addRequiredParametersToSwaggerOperation(swaggerOperation, directory.requiredParameters);
                        }
                        if (directory.requestValidator) {
                            swaggerOperation["x-amazon-apigateway-request-validator"] = directory.requestValidator;
                        }
<<<<<<< HEAD
                        if (directory.requireAPIKey) {
                            addAPIkeyToSwaggerOperation(swaggerOperation);
=======
                        if (authorizerNames) {
                            addAuthorizersToSwaggerOperation(swaggerOperation, authorizerNames);
>>>>>>> 02408afd
                        }
                        swagger.paths[directoryServerPath] = {
                            [method]: swaggerOperation,
                        };
                    }
                }
            }
        }

        walk(startDir);

        // Take whatever path the client wants to host this folder at, and add the
        // greedy matching predicate to the end.
        const proxyPath = directoryServerPath + "{proxy+}";
        const swaggerOperation = createSwaggerOperationForObjectKey(directoryKey, role, "proxy");
        if (directory.requiredParameters) {
            addRequiredParametersToSwaggerOperation(swaggerOperation, directory.requiredParameters);
        }
        if (directory.requestValidator) {
            swaggerOperation["x-amazon-apigateway-request-validator"] = directory.requestValidator;
        }
<<<<<<< HEAD
        if (directory.requireAPIKey) {
            addAPIkeyToSwaggerOperation(swaggerOperation);
=======
        if (authorizerNames) {
            addAuthorizersToSwaggerOperation(swaggerOperation, authorizerNames);
>>>>>>> 02408afd
        }
        addSwaggerOperation(swagger, proxyPath, swaggerMethod("ANY"), swaggerOperation);
    }

    function createSwaggerOperationForObjectKey(
            objectKey: string,
            role: aws.iam.Role,
            pathParameter?: string): SwaggerOperation {

        const region = aws.config.requireRegion();

        const uri = bucket!.bucket.apply(bucketName =>
            `arn:aws:apigateway:${region}:s3:path/${bucketName}/${objectKey}${(pathParameter ? `/{${pathParameter}}` : ``)}`);

        const result: SwaggerOperation = {
            responses: {
                "200": {
                    description: "200 response",
                    schema: { type: "object" },
                    headers: {
                        "Content-Type": { type: "string" },
                        "content-type": { type: "string" },
                    },
                },
                "400": {
                    description: "400 response",
                },
                "500": {
                    description: "500 response",
                },
            },
            "x-amazon-apigateway-integration": {
                credentials: role.arn,
                uri: uri,
                passthroughBehavior: "when_no_match",
                httpMethod: "GET",
                type: "aws",
                responses: {
                    "4\\d{2}": {
                        statusCode: "400",
                    },
                    "default": {
                        statusCode: "200",
                        responseParameters: {
                            "method.response.header.Content-Type": "integration.response.header.Content-Type",
                            "method.response.header.content-type": "integration.response.header.content-type",
                        },
                    },
                    "5\\d{2}": {
                        statusCode: "500",
                    },
                },
            },
        };

        if (pathParameter) {
            result.parameters = [{
                name: pathParameter,
                in: "path",
                required: true,
                type: "string",
            }];

            result["x-amazon-apigateway-integration"].requestParameters = {
                [`integration.request.path.${pathParameter}`]: `method.request.path.${pathParameter}`,
            };
        }

        return result;
    }
}

function addIntegrationRouteToSwaggerSpec(
    api: API, name: string, swagger: SwaggerSpec, route: IntegrationRoute) {

    checkRoute(api, route, "target");

    const target = isIntegrationRouteTargetProvider(route.target)
        ? pulumi.output(route.target.target(name + sha1hash(route.path), api))
        : pulumi.output(route.target);

    // Register two paths in the Swagger spec, for the root and for a catch all under the root
    const method = swaggerMethod("ANY");
    const swaggerPath = route.path.endsWith("/") ? route.path : route.path + "/";
    const swaggerPathProxy = swaggerPath + "{proxy+}";

    addSwaggerOperation(swagger, swaggerPath, method,
        createSwaggerOperationForProxy(target, /*useProxyPathParameter:*/ false));

    addSwaggerOperation(swagger, swaggerPathProxy, method,
        createSwaggerOperationForProxy(target, /*useProxyPathParameter:*/ true));

    return;

    function createSwaggerOperationForProxy(
        target: pulumi.Output<pulumi.Unwrap<IntegrationTarget>>,
        useProxyPathParameter: boolean): SwaggerOperation {

        const uri = target.apply(t => {
            let result = t.uri;
            // ensure there is a trailing `/`
            if (!result.endsWith("/")) {
                result += "/";
            }

            if (useProxyPathParameter) {
                result += "{proxy}";
            }

            return result;
        });

        const connectionType = target.apply(t => t.connectionType);
        const connectionId = target.apply(t => t.connectionId);
        const type = target.apply(t => t.type === undefined ? "http_proxy" : t.type);
        const passthroughBehavior = target.apply(t => t.passthroughBehavior === undefined ? "when_no_match" : t.passthroughBehavior);

        const result: SwaggerOperation = {
            "x-amazon-apigateway-integration": {
                responses: {
                    default: {
                        statusCode: "200",
                    },
                },
                uri,
                type,
                connectionType,
                connectionId,
                passthroughBehavior,
                httpMethod: "ANY",
            },
        };
        if (useProxyPathParameter) {
            result.parameters = [{
                name: "proxy",
                in: "path",
                required: true,
                type: "string",
            }];
            result["x-amazon-apigateway-integration"].requestParameters = {
                "integration.request.path.proxy": "method.request.path.proxy",
            };
        }
        return result;
    }
}

function addRawDataRouteToSwaggerSpec(
    api: API, name: string, swagger: SwaggerSpec, route: RawDataRoute) {

    checkRoute(api, route, "data");
    checkRoute(api, route, "method");

    // Simply take the [data] part of the route and place it into the correct place in the
    // swagger spec "paths" location.
    addSwaggerOperation(swagger, route.path, swaggerMethod(route.method), route.data);
}

function swaggerMethod(method: Method): string {
    switch (method.toLowerCase()) {
        case "get":
        case "put":
        case "post":
        case "delete":
        case "options":
        case "head":
        case "patch":
            return method.toLowerCase();
        case "any":
            return "x-amazon-apigateway-any-method";
        default:
            throw new Error("Method not supported: " + method);
    }
}

const apigatewayAssumeRolePolicyDocument = {
    "Version": "2012-10-17",
    "Statement": [
        {
            "Sid": "",
            "Effect": "Allow",
            "Principal": {
                "Service": "apigateway.amazonaws.com",
            },
            "Action": "sts:AssumeRole",
        },
    ],
};

function safeS3BucketName(apiName: string): string {
    return apiName.toLowerCase().replace(/[^a-z0-9\-]/g, "");
}<|MERGE_RESOLUTION|>--- conflicted
+++ resolved
@@ -61,16 +61,15 @@
     requestValidator?: reqvalidation.RequestValidator;
 
     /**
-<<<<<<< HEAD
      * If true, an API Key will be required by the API Gateway. Defaults to false.
      */
     requireAPIKey?: boolean;
-=======
+
+    /**
      * Authorizers allows you to define Lambda authorizers be applied for authorization when the
      * the route is called.
      */
     authorizers?: authorizer.LambdaAuthorizerDefinition[];
->>>>>>> 02408afd
 };
 
 function isEventHandler(route: Route): route is EventHandlerRoute {
@@ -115,18 +114,17 @@
     requestValidator?: reqvalidation.RequestValidator;
 
     /**
-<<<<<<< HEAD
      * If true, an API Key will be required by the API Gateway. Defaults to false. This will be applied to
      * all static resources defined by localPath.
      */
     requireAPIKey?: boolean;
-=======
+
+    /**
      * Authorizers allows you to define Lambda authorizers be applied for authorization when the
      * the route is called. The authorizer will get applied to all static resources defined by the
      * localPath.
      */
     authorizers?: authorizer.LambdaAuthorizerDefinition[];
->>>>>>> 02408afd
 };
 
 function isStaticRoute(route: Route): route is StaticRoute {
@@ -401,11 +399,7 @@
     paths: { [path: string]: { [method: string]: SwaggerOperation; }; };
     "x-amazon-apigateway-binary-media-types"?: string[];
     "x-amazon-apigateway-gateway-responses": Record<string, SwaggerGatewayResponse>;
-<<<<<<< HEAD
     securityDefinitions?: { [securityDefinitionName: string]: SecurityDefinition };
-=======
-    securityDefinitions?: { [authorizerName: string]: SecurityDefinition };
->>>>>>> 02408afd
     "x-amazon-apigateway-request-validators"?: {
         [validatorName: string]: {
             validateRequestBody: boolean;
@@ -439,29 +433,19 @@
     "x-amazon-apigateway-request-validator"?: reqvalidation.RequestValidator;
 
     /**
-<<<<<<< HEAD
     * security is an object whose properties are securityDefinitionName. Each securityDefinitionName
     * refers to a SecurityDefinition, defined at the top level of the swagger definition, by matching
     * a Security Definition's name property. The securityDefinitionNames' values are empty arrays.
     */
     security?: { [securityDefinitionName: string]: string[] }[];
-=======
-     * security is an object whose properties are authorizerNames. Each authorizerName refers to a
-     * SecurityDefinition, defined at the top level of the swagger definition, by matching a Security
-     * Definition's name property. The authorizerNames' values are empty arrays.
-     */
-    security?: { [authorizerName: string]: string[] }[];
->>>>>>> 02408afd
 }
 
 interface SecurityDefinition {
     type: "apiKey";
     name: string;
     in: "header" | "query";
-<<<<<<< HEAD
-=======
-    "x-amazon-apigateway-authtype": string;
-    "x-amazon-apigateway-authorizer": LambdaAuthorizer;
+    "x-amazon-apigateway-authtype"?: string;
+    "x-amazon-apigateway-authorizer"?: LambdaAuthorizer;
 }
 
 interface LambdaAuthorizer {
@@ -471,7 +455,6 @@
     identitySource?: string;
     identityValidationExpression?: string;
     authorizerResultTtlInSeconds?: number;
->>>>>>> 02408afd
 }
 
 interface SwaggerParameter {
@@ -659,7 +642,6 @@
     }
 }
 
-<<<<<<< HEAD
 function addAPIkeyToSecurityDefinitions(swagger: SwaggerSpec) {
     swagger["x-amazon-apigateway-api-key-source"] = "HEADER";
     swagger.securityDefinitions = swagger.securityDefinitions || {};
@@ -680,7 +662,8 @@
     swaggerOperation["security"].push({
         ["api_key"]: [],
     });
-=======
+}
+
 function addAuthorizersToSwagger(
     swagger: SwaggerSpec,
     authorizers: authorizer.LambdaAuthorizerDefinition[],
@@ -760,7 +743,6 @@
             [authName]: [],
         });
     }
->>>>>>> 02408afd
 }
 
 function addRequiredParametersToSwaggerOperation(swaggerOperation: SwaggerOperation, requiredParameters: reqvalidation.Parameter[]) {
@@ -789,14 +771,12 @@
     // Create a bucket to place all the static data under.
     bucket = bucket || new aws.s3.Bucket(safeS3BucketName(name), undefined, parentOpts);
 
-<<<<<<< HEAD
     if (route.requireAPIKey) {
         addAPIkeyToSecurityDefinitions(swagger);
-=======
+    }
     let authNames: string[] | undefined;
     if (route.authorizers) {
         authNames = addAuthorizersToSwagger(swagger, route.authorizers, apiAuthorizers);
->>>>>>> 02408afd
     }
 
     // For each static file, just make a simple bucket object to hold it, and create a swagger path
@@ -849,15 +829,13 @@
         if (route.requestValidator) {
             swaggerOperation["x-amazon-apigateway-request-validator"] = route.requestValidator;
         }
-<<<<<<< HEAD
         if (route.requireAPIKey) {
             addAPIkeyToSwaggerOperation(swaggerOperation);
-=======
-        if (authorizerNames) {
-            addAuthorizersToSwaggerOperation(swaggerOperation, authorizerNames);
->>>>>>> 02408afd
-        }
-        addSwaggerOperation(swagger, route.path, method, swaggerOperation);
+            if (authorizerNames) {
+                addAuthorizersToSwaggerOperation(swaggerOperation, authorizerNames);
+            }
+            addSwaggerOperation(swagger, route.path, method, swaggerOperation);
+        }
     }
 
     function processDirectory(directory: StaticRoute, authorizerNames: string[] | undefined) {
@@ -914,49 +892,42 @@
                         if (directory.requestValidator) {
                             swaggerOperation["x-amazon-apigateway-request-validator"] = directory.requestValidator;
                         }
-<<<<<<< HEAD
                         if (directory.requireAPIKey) {
                             addAPIkeyToSwaggerOperation(swaggerOperation);
-=======
-                        if (authorizerNames) {
-                            addAuthorizersToSwaggerOperation(swaggerOperation, authorizerNames);
->>>>>>> 02408afd
+                            if (authorizerNames) {
+                                addAuthorizersToSwaggerOperation(swaggerOperation, authorizerNames);
+                            }
+                            swagger.paths[directoryServerPath] = {
+                                [method]: swaggerOperation,
+                            };
                         }
-                        swagger.paths[directoryServerPath] = {
-                            [method]: swaggerOperation,
-                        };
                     }
                 }
             }
-        }
-
-        walk(startDir);
-
-        // Take whatever path the client wants to host this folder at, and add the
-        // greedy matching predicate to the end.
-        const proxyPath = directoryServerPath + "{proxy+}";
-        const swaggerOperation = createSwaggerOperationForObjectKey(directoryKey, role, "proxy");
-        if (directory.requiredParameters) {
-            addRequiredParametersToSwaggerOperation(swaggerOperation, directory.requiredParameters);
-        }
-        if (directory.requestValidator) {
-            swaggerOperation["x-amazon-apigateway-request-validator"] = directory.requestValidator;
-        }
-<<<<<<< HEAD
-        if (directory.requireAPIKey) {
-            addAPIkeyToSwaggerOperation(swaggerOperation);
-=======
-        if (authorizerNames) {
-            addAuthorizersToSwaggerOperation(swaggerOperation, authorizerNames);
->>>>>>> 02408afd
-        }
-        addSwaggerOperation(swagger, proxyPath, swaggerMethod("ANY"), swaggerOperation);
+
+            walk(startDir);
+
+            // Take whatever path the client wants to host this folder at, and add the
+            // greedy matching predicate to the end.
+            const proxyPath = directoryServerPath + "{proxy+}";
+            const swaggerOperation = createSwaggerOperationForObjectKey(directoryKey, role, "proxy");
+            if (directory.requiredParameters) {
+                addRequiredParametersToSwaggerOperation(swaggerOperation, directory.requiredParameters);
+            }
+            if (directory.requestValidator) {
+                swaggerOperation["x-amazon-apigateway-request-validator"] = directory.requestValidator;
+            }
+            if (authorizerNames) {
+                addAuthorizersToSwaggerOperation(swaggerOperation, authorizerNames);
+            }
+            addSwaggerOperation(swagger, proxyPath, swaggerMethod("ANY"), swaggerOperation);
+        }
     }
 
     function createSwaggerOperationForObjectKey(
-            objectKey: string,
-            role: aws.iam.Role,
-            pathParameter?: string): SwaggerOperation {
+        objectKey: string,
+        role: aws.iam.Role,
+        pathParameter?: string): SwaggerOperation {
 
         const region = aws.config.requireRegion();
 
