// Copyright 2016-2018, Pulumi Corporation.
//
// Licensed under the Apache License, Version 2.0 (the "License");
// you may not use this file except in compliance with the License.
// You may obtain a copy of the License at
//
//     http://www.apache.org/licenses/LICENSE-2.0
//
// Unless required by applicable law or agreed to in writing, software
// distributed under the License is distributed on an "AS IS" BASIS,
// WITHOUT WARRANTIES OR CONDITIONS OF ANY KIND, either express or implied.
// See the License for the specific language governing permissions and
// limitations under the License.

import * as aws from "@pulumi/aws";
import * as pulumi from "@pulumi/pulumi";

import * as mod from ".";
import * as x from "..";
import * as utils from "../utils";

export abstract class LoadBalancer extends pulumi.ComponentResource {
    public readonly loadBalancer: aws.lb.LoadBalancer;
    public readonly vpc: pulumi.Output<x.ec2.Vpc>;
    public readonly securityGroups: x.ec2.SecurityGroup[];

    public readonly listeners: mod.Listener[] = [];
    public readonly targetGroups: mod.TargetGroup[] = [];

    constructor(type: string, name: string, args: LoadBalancerArgs, opts: pulumi.ComponentResourceOptions) {
        super(type, name, {}, opts);

        this.vpc = utils.ifUndefined(args.vpc, x.ec2.Vpc.getDefault({ parent: this }));
        this.securityGroups = x.ec2.getSecurityGroups(this.vpc, name, args.securityGroups, { parent: this }) || [];

        const external = utils.ifUndefined(args.external, true);

        // We used to hash the name of an LB to keep the name short.  This was necessary back when
        // people didn't have direct control over creating the LB.  In awsx though creating the LB
        // is easy to do, so we just let the user pass in the name they want.  We simply add an
        // alias from the old name to the new one to keep things from being recreated.
        this.loadBalancer = new aws.lb.LoadBalancer(name, {
            ...args,
            subnets: getSubnets(args, this.vpc, external),
            internal: external.apply(ex => !ex),
            securityGroups: this.securityGroups.map(g => g.id),
            tags: utils.mergeTags(args.tags, { Name: name }),
        }, {
            parent: this,
            aliases: [{ name: args.name || utils.sha1hash(name) }],
        });
    }

    /**
     * Attaches a target to the first `listener` of this LoadBalancer.  If there are multiple
     * `listeners` you can add a target to specific listener to by calling `.attachTarget` directly
     * on it.
     */
    public attachTarget(
            name: string,
            args: LoadBalancerTarget,
            opts: pulumi.CustomResourceOptions = {}) {
        if (this.listeners.length === 0) {
            throw new pulumi.ResourceError("Load balancer must have at least one [Listener] in order to attach a target.", this);
        }

        return this.listeners[0].attachTarget(name, args, opts);
    }
}

function getSubnets(
    args: LoadBalancerArgs, vpc: pulumi.Output<x.ec2.Vpc>, external: pulumi.Output<boolean>): pulumi.Input<pulumi.Input<string>[]> {

    if (!args.subnets) {
        // No subnets requested.  Determine the subnets automatically from the vpc.
<<<<<<< HEAD
        return pulumi.all([vpc, external]).apply(([vpc, external]) => {
            if (external) {
                // console.log("Using public subnets:");
                return vpc.publicSubnetIds;
            } else {
                // console.log("Using private subnets:");
                return vpc.privateSubnetIds;
            }
=======
        return external.apply(e => {
            return e ? vpc.publicSubnetIds : vpc.privateSubnetIds;
>>>>>>> f3ac9909
        });
    }

    // console.log("subnets provided");

    return isLoadBalancerSubnets(args.subnets)
        ? args.subnets.subnets()
        : args.subnets;
}

export interface LoadBalancerArgs {
    /**
     * The vpc this load balancer will be used with.  Defaults to `[Vpc.getDefault]` if
     * unspecified.
     */
    vpc?: pulumi.Input<x.ec2.Vpc | undefined>;

    /**
     * @deprecated Not used.  Supply the name you want for a LoadBalancer through the [name]
     * constructor arg.
     */
    name?: string;

    /**
     * Whether or not the load balancer is exposed to the internet. Defaults to `true` if
     * unspecified.
     */
    external?: boolean;

    /**
     * The type of load balancer to create. Possible values are `application` or `network`.
     */
    loadBalancerType: pulumi.Input<"application" | "network">;

    /**
     * If true, deletion of the load balancer will be disabled via the AWS API. This will prevent
     * Terraform from deleting the load balancer. Defaults to `false`.
     */
    enableDeletionProtection?: pulumi.Input<boolean>;

    /**
     * The type of IP addresses used by the subnets for your load balancer. The possible values are
     * `ipv4` and `dualstack`
     */
    ipAddressType?: pulumi.Input<"ipv4" | "dualstack">;

    /**
     * The subnets to use for the load balancer.  If not provided, the appropriate external or
     * internal subnets of the [network] will be used.
     */
    subnets?: pulumi.Input<pulumi.Input<string>[]> | LoadBalancerSubnets;

    /**
     * A subnet mapping block as documented below.
     */
    subnetMappings?: aws.lb.LoadBalancerArgs["subnetMappings"];

    /**
     * A mapping of tags to assign to the resource.
     */
    tags?: pulumi.Input<aws.Tags>;

    /**
     * A list of security group IDs to assign to the LB. Only valid for Load Balancers of type
     * `application`.
     */
    securityGroups?: x.ec2.SecurityGroupOrId[];
}

export interface LoadBalancerSubnets {
    subnets(): pulumi.Input<pulumi.Input<string>[]>;
}

function isLoadBalancerSubnets(obj: any): obj is LoadBalancerSubnets {
    return obj && (<LoadBalancerSubnets>obj).subnets instanceof Function;
}

export interface LoadBalancerTargetInfo {
    /**
     * The ID of the target. This is the Instance ID for an `instance`, or the container ID for an
     * ECS container. If the target type is `ip`, specify an IP address. If the target type is
     * `lambda`, specify the arn of lambda.
     */
    targetId: string;
    /**
     * The Availability Zone where the IP address of the target is to be registered.
     */
    availabilityZone?: string;
    /**
     * The port on which targets receive traffic.
     */
    port?: number;
}

export interface LoadBalancerTargetInfoProvider {
    loadBalancerTargetInfo(targetType: pulumi.Input<mod.TargetType>): pulumi.Output<LoadBalancerTargetInfo>;
}

export function isLoadBalancerTargetInfoProvider(obj: any): obj is LoadBalancerTargetInfoProvider {
    return (<LoadBalancerTargetInfoProvider>obj).loadBalancerTargetInfo instanceof Function;
}

/**
 * The types of things that can be the target of a load balancer.
 *
 * Note: A lambda event handler can only be supplied if using an application load balancer.
 */
export type LoadBalancerTarget =
    pulumi.Input<LoadBalancerTargetInfo> |
    LoadBalancerTargetInfoProvider |
    aws.ec2.Instance |
    aws.lambda.EventHandler<x.apigateway.Request, x.apigateway.Response>;<|MERGE_RESOLUTION|>--- conflicted
+++ resolved
@@ -73,19 +73,8 @@
 
     if (!args.subnets) {
         // No subnets requested.  Determine the subnets automatically from the vpc.
-<<<<<<< HEAD
-        return pulumi.all([vpc, external]).apply(([vpc, external]) => {
-            if (external) {
-                // console.log("Using public subnets:");
-                return vpc.publicSubnetIds;
-            } else {
-                // console.log("Using private subnets:");
-                return vpc.privateSubnetIds;
-            }
-=======
         return external.apply(e => {
             return e ? vpc.publicSubnetIds : vpc.privateSubnetIds;
->>>>>>> f3ac9909
         });
     }
 
