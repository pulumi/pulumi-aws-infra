// Copyright 2016-2018, Pulumi Corporation.
//
// Licensed under the Apache License, Version 2.0 (the "License");
// you may not use this file except in compliance with the License.
// You may obtain a copy of the License at
//
//     http://www.apache.org/licenses/LICENSE-2.0
//
// Unless required by applicable law or agreed to in writing, software
// distributed under the License is distributed on an "AS IS" BASIS,
// WITHOUT WARRANTIES OR CONDITIONS OF ANY KIND, either express or implied.
// See the License for the specific language governing permissions and
// limitations under the License.

import * as aws from "@pulumi/aws";
import * as pulumi from "@pulumi/pulumi";

import * as ecs from ".";
import * as x from "..";
import * as utils from "./../utils";

export abstract class Service extends pulumi.ComponentResource {
    public readonly service: aws.ecs.Service;
    public readonly cluster: ecs.Cluster;
    public readonly taskDefinition: ecs.TaskDefinition;

    /**
     * Mapping from container in this service to the ELB listener exposing it through a load
     * balancer. Only present if a listener was provided in [Container.portMappings] or in
     * [Container.applicationListener] or [Container.networkListener].
     */
    public readonly listeners: Record<string, x.lb.Listener> = {};
    public readonly applicationListeners: Record<string, x.lb.ApplicationListener> = {};
    public readonly networkListeners: Record<string, x.lb.NetworkListener> = {};

    constructor(type: string, name: string,
                args: ServiceArgs, isFargate: boolean,
                opts: pulumi.ComponentResourceOptions = {}) {
        super(type, name, args, opts);

        this.cluster = args.cluster || x.ecs.Cluster.getDefault();

        this.listeners = args.taskDefinition.listeners;
        this.applicationListeners = args.taskDefinition.applicationListeners;
        this.networkListeners = args.taskDefinition.networkListeners;

        // Determine which load balancers we're attached to based on the information supplied to the
        // containers for this service.
        const loadBalancers = getLoadBalancers(this, name, args);

        this.service = new aws.ecs.Service(name, {
            ...args,
            loadBalancers,
            cluster: this.cluster.cluster.arn,
            taskDefinition: args.taskDefinition.taskDefinition.arn,
            desiredCount: utils.ifUndefined(args.desiredCount, 1),
            launchType: utils.ifUndefined(args.launchType, "EC2"),
            waitForSteadyState: utils.ifUndefined(args.waitForSteadyState, true),
        }, {
            parent: this,
            // If the cluster has any autoscaling groups, ensure the service depends on it being created.
            dependsOn: this.cluster.autoScalingGroups.map(g => g.stack),
        });

        this.taskDefinition = args.taskDefinition;
    }
}

function getLoadBalancers(service: ecs.Service, name: string, args: ServiceArgs) {
    const result: pulumi.Output<ServiceLoadBalancer>[] = [];

    // Get the initial set of load balancers if specified directly in our args.
    if (args.loadBalancers) {
        for (const obj of args.loadBalancers) {
            const loadBalancer = isServiceLoadBalancerProvider(obj)
                ? obj.serviceLoadBalancer(name, service)
                : obj;
            result.push(pulumi.output(loadBalancer));
        }
    }

    const containerLoadBalancerProviders = new Map<string, ecs.ContainerLoadBalancerProvider>();

    // Now walk each container and see if it wants to add load balancer information as well.
    for (const containerName of Object.keys(args.taskDefinition.containers)) {
        const container = args.taskDefinition.containers[containerName];
        if (!container.portMappings) {
            continue;
        }

        for (const obj of container.portMappings) {
            if (x.ecs.isContainerLoadBalancerProvider(obj)) {
                console.log(containerName + " had port mapping");
                containerLoadBalancerProviders.set(containerName, obj);
            }
        }
    }

    // Finally see if we were directly given load balancing listeners to associate our containers
    // with. If so, use their information to populate our LB information.
    for (const containerName of Object.keys(service.listeners)) {
        if (!containerLoadBalancerProviders.has(containerName)) {
<<<<<<< HEAD
            console.log(containerName + " had listener and used it");
            containerLoadBalancerProviders.set(containerName, service.listeners[containerName]);
        } else {
            console.log(containerName + " had listener and skipped it");
=======
            containerLoadBalancerProviders.set(containerName, service.listeners[containerName]);
>>>>>>> 25bdfb91
        }
    }

    for (const [containerName, provider] of containerLoadBalancerProviders) {
        processContainerLoadBalancerProvider(containerName, provider);
    }

    return pulumi.output(result);

    function processContainerLoadBalancerProvider(containerName: string, prov: ecs.ContainerLoadBalancerProvider) {
        // Containers don't know their own name.  So we add the name in here on their behalf.
        const containerLoadBalancer = prov.containerLoadBalancer(name, service);
        const serviceLoadBalancer = pulumi.output(containerLoadBalancer).apply(
            lb => ({ ...lb, containerName }));
        result.push(serviceLoadBalancer);
    }
}

export interface ServiceLoadBalancer {
    containerName: pulumi.Input<string>;
    containerPort: pulumi.Input<number>;
    elbName?: pulumi.Input<string>;
    targetGroupArn?: pulumi.Input<string>;
}

export interface ServiceLoadBalancerProvider {
    serviceLoadBalancer(name: string, parent: pulumi.Resource): pulumi.Input<ServiceLoadBalancer>;
}

/** @internal */
export function isServiceLoadBalancerProvider(obj: any): obj is ServiceLoadBalancerProvider {
    return obj && (<ServiceLoadBalancerProvider>obj).serviceLoadBalancer instanceof Function;
}

// The shape we want for ClusterFileSystemArgs.  We don't export this as 'Overwrite' types are not pleasant to
// work with. However, they internally allow us to succinctly express the shape we're trying to
// provide. Code later on will ensure these types are compatible.
type OverwriteShape = utils.Overwrite<utils.Mutable<aws.ecs.ServiceArgs>, {
    cluster?: ecs.Cluster;
    taskDefinition: ecs.TaskDefinition;
    securityGroups: x.ec2.SecurityGroup[];
    desiredCount?: pulumi.Input<number>;
    launchType?: pulumi.Input<"EC2" | "FARGATE">;
    os?: pulumi.Input<"linux" | "windows">;
    waitForSteadyState?: pulumi.Input<boolean>;
    loadBalancers?: (pulumi.Input<ServiceLoadBalancer> | ServiceLoadBalancerProvider)[];
    tags?: pulumi.Input<aws.Tags>;
}>;

export interface NetworkConfiguration {
    /**
     * Assign a public IP address to the ENI (Fargate launch type only). Valid values are true or
     * false. Default false.
     *
     */
    assignPublicIp?: pulumi.Input<boolean>;

    /**
     * The security groups associated with the task or service. If you do not specify a security
     * group, the default security group for the VPC is used.
     */
    securityGroups?: pulumi.Input<pulumi.Input<string>[]>;

    /**
     * The subnets associated with the task or service.
     */
    subnets: pulumi.Input<pulumi.Input<string>[]>;
}

export interface ServiceArgs {
    // Properties from aws.ecs.ServiceArgs

    /**
     * The upper limit (as a percentage of the service's desiredCount) of the number of running
     * tasks that can be running in a service during a deployment. Not valid when using the `DAEMON`
     * scheduling strategy.
     */
    deploymentMaximumPercent?: pulumi.Input<number>;

    /**
     * The lower limit (as a percentage of the service's desiredCount) of the number of running
     * tasks that must remain running and healthy in a service during a deployment.
     */
    deploymentMinimumHealthyPercent?: pulumi.Input<number>;

    /**
     * Seconds to ignore failing load balancer health checks on newly instantiated tasks to prevent
     * premature shutdown, up to 7200. Only valid for services configured to use load balancers.
     */
    healthCheckGracePeriodSeconds?: pulumi.Input<number>;

    /**
     * ARN of the IAM role that allows Amazon ECS to make calls to your load balancer on your
     * behalf. This parameter is required if you are using a load balancer with your service, but
     * only if your task definition does not use the `awsvpc` network mode. If using `awsvpc`
     * network mode, do not specify this role. If your account has already created the Amazon ECS
     * service-linked role, that role is used by default for your service unless you specify a role
     * here.
     */
    iamRole?: pulumi.Input<string>;

    /**
     * A load balancer block. Load balancers documented below.
     */
    loadBalancers?: (pulumi.Input<ServiceLoadBalancer> | ServiceLoadBalancerProvider)[];

    /**
     * The name of the service (up to 255 letters, numbers, hyphens, and underscores)
     */
    name?: pulumi.Input<string>;

    /**
     * The network configuration for the service. This parameter is required for task definitions
     * that use the `awsvpc` network mode to receive their own Elastic Network Interface, and it is
     * not supported for other network modes.
     */
    networkConfiguration?: pulumi.Input<NetworkConfiguration>;

    /**
     * Service level strategy rules that are taken into consideration during task placement. List
     * from top to bottom in order of precedence. The maximum number of `ordered_placement_strategy`
     * blocks is `5`. Defined below.
     */
    orderedPlacementStrategies?: aws.ecs.ServiceArgs["orderedPlacementStrategies"];

    /**
     * rules that are taken into consideration during task placement. Maximum number of
     * `placement_constraints` is `10`. Defined below.
     */
    placementConstraints?: aws.ecs.ServiceArgs["placementConstraints"];

    /**
     * The scheduling strategy to use for the service. The valid values are `REPLICA` and `DAEMON`.
     * Defaults to `REPLICA`. Note that [*Fargate tasks do not support the `DAEMON` scheduling
     * strategy*](https://docs.aws.amazon.com/AmazonECS/latest/developerguide/scheduling_tasks.html).
     */
    schedulingStrategy?: pulumi.Input<string>;

    /**
     * The service discovery registries for the service. The maximum number of `service_registries` blocks is `1`.
     */
    serviceRegistries?: aws.ecs.ServiceArgs["serviceRegistries"];

    // Changes we made to the core args type.

    /**
     * Cluster this service will run in.  If not specified [Cluster.getDefault()] will be used.
     */
    cluster?: ecs.Cluster;

    /**
     * The task definition to create the service from.
     */
    taskDefinition: ecs.TaskDefinition;

    /**
     * Security groups determining how this service can be reached.
     */
    securityGroups: x.ec2.SecurityGroup[];

    /**
     * The number of instances of the task definition to place and keep running. Defaults to 1. Do
     * not specify if using the `DAEMON` scheduling strategy.
     */
    desiredCount?: pulumi.Input<number>;

    /**
     * The launch type on which to run your service. The valid values are `EC2` and `FARGATE`.
     * Defaults to `EC2`.
     */
    launchType?: pulumi.Input<"EC2" | "FARGATE">;

    /**
     * Wait for the service to reach a steady state (like [`aws ecs wait
     * services-stable`](https://docs.aws.amazon.com/cli/latest/reference/ecs/wait/services-stable.html))
     * before continuing. Defaults to `true`.
     */
    waitForSteadyState?: pulumi.Input<boolean>;

    /**
     * Key-value mapping of resource tags
     */
    tags?: pulumi.Input<aws.Tags>;
}

// Make sure our exported args shape is compatible with the overwrite shape we're trying to provide.
const test1: string = utils.checkCompat<OverwriteShape, ServiceArgs>();<|MERGE_RESOLUTION|>--- conflicted
+++ resolved
@@ -100,14 +100,7 @@
     // with. If so, use their information to populate our LB information.
     for (const containerName of Object.keys(service.listeners)) {
         if (!containerLoadBalancerProviders.has(containerName)) {
-<<<<<<< HEAD
-            console.log(containerName + " had listener and used it");
             containerLoadBalancerProviders.set(containerName, service.listeners[containerName]);
-        } else {
-            console.log(containerName + " had listener and skipped it");
-=======
-            containerLoadBalancerProviders.set(containerName, service.listeners[containerName]);
->>>>>>> 25bdfb91
         }
     }
 
