--- conflicted
+++ resolved
@@ -34,12 +34,8 @@
     public readonly networkListeners: Record<string, x.lb.NetworkListener> = {};
 
     constructor(type: string, name: string,
-<<<<<<< HEAD
-                args: ServiceArgs, opts: pulumi.ComponentResourceOptions) {
-=======
                 args: ServiceArgs,
                 opts: pulumi.ComponentResourceOptions) {
->>>>>>> 028cb275
         super(type, name, {}, opts);
 
         this.cluster = args.cluster || x.ecs.Cluster.getDefault();
