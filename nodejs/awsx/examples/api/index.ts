// Copyright 2016-2018, Pulumi Corporation.
//
// Licensed under the Apache License, Version 2.0 (the "License");
// you may not use this file except in compliance with the License.
// You may obtain a copy of the License at
//
//     http://www.apache.org/licenses/LICENSE-2.0
//
// Unless required by applicable law or agreed to in writing, software
// distributed under the License is distributed on an "AS IS" BASIS,
// WITHOUT WARRANTIES OR CONDITIONS OF ANY KIND, either express or implied.
// See the License for the specific language governing permissions and
// limitations under the License.

import * as aws from "@pulumi/aws";
import * as awsx from "@pulumi/awsx";
import * as pulumi from "@pulumi/pulumi";

// Create role for our lambda
const role = new aws.iam.Role("mylambda-role", {
    assumeRolePolicy: aws.iam.assumeRolePolicyForPrincipal({ "Service": ["lambda.amazonaws.com", "apigateway.amazonaws.com"] }),
});

// Create the lambda whose code lives in the ./afunction directory
const lambda = new aws.lambda.Function("myfunction", {
    code: new pulumi.asset.FileArchive("./afunction"),
    role: role.arn,
    handler: "index.handler",
    runtime: aws.lambda.NodeJS8d10Runtime,
});

// Define the Authorizers up here so we can use it for two routes
const authorizers: awsx.apigateway.LambdaAuthorizerDefinition[] = [{
    authorizerName: "prettyAuthorizer",
    parameterName: "auth",
    parameterLocation: "query",
    authType: "custom",
    type: "request",
    handler: async (event: awsx.apigateway.AuthorizerEvent) => {
        return awsx.apigateway.AuthorizerResponse(
            "user",
            "Allow",
            event.methodArn);
    },
    identitySource: ["method.request.querystring.auth"],
}];

/**
 * In the following example, parameter validation is required for the `/a` route.
 * `curl $(pulumi stack output url)/a?key=hello` would return a 200, whereas
 * `curl $(url)/a` would return a 400, since the required key query parameter is
 * missing.
 */
const api = new awsx.apigateway.API("myapi", {
    routes: [{
        path: "/a",
        method: "GET",
        eventHandler: async () => {
            return {
                statusCode: 200,
                body: "<h1>Hello world!</h1>",
            };
        },
        requiredParameters: [{
            name: "key",
            in: "query",
        }],
        authorizers: authorizers,
    }, {
        path: "/b",
        method: "GET",
        eventHandler: lambda,
        authorizers: authorizers,
    }, {
        path: "/www",
        localPath: "www",
        requiredParameters: [{
            name: "key",
            in: "query",
        }],
        authorizers: [awsx.apigateway.getTokenLambdaAuthorizerDefinition({
            header: "Authorization",
            handler: async (event: awsx.apigateway.AuthorizerEvent) => {
                const token = event.authorizationToken;
                if (token === "Allow") {
                    return awsx.apigateway.AuthorizerResponse(
                        "user",
                        "Allow",
                        event.methodArn);
                }
                return awsx.apigateway.AuthorizerResponse(
                    "user",
                    "Deny",
                    event.methodArn);
            },
        })],
    }],
    requestValidator: "ALL",
});

export const url = api.url;


/**
 *The example below shows using a Lambda Authorizer that is created elsewhere.
 */

// Create a role for the authorizer lambda
const authorizerRole = new aws.iam.Role("myauthorizer-role", {
    assumeRolePolicy: aws.iam.assumeRolePolicyForPrincipal({ "Service": ["lambda.amazonaws.com"] }),
});

// Create the Authorizer Lambda
const authorizerLambda = new aws.lambda.Function("authorizer-lambda", {
    code: new pulumi.asset.FileArchive("./authfunction"),
    role: authorizerRole.arn,
    handler: "index.handler",
    runtime: aws.lambda.NodeJS8d10Runtime,
});

// Create a role for the gateway to use to invoke the Authorizer Lambda
const gatewayRole = new aws.iam.Role("gateway-role", {
    assumeRolePolicy: aws.iam.assumeRolePolicyForPrincipal({ "Service": ["lambda.amazonaws.com", "apigateway.amazonaws.com"] }),
});

// Give the lambda role permission to invoke the Authorizer -- TODO this can be another role
const invocationPolicy = new aws.iam.RolePolicy("invocation-policy", {
    policy: authorizerLambda.arn.apply(arn => `{
     "Version": "2012-10-17",
       "Statement": [
         {
           "Action": "lambda:InvokeFunction",
           "Effect": "Allow",
           "Resource": "${arn}"
         }
       ]
     }
     `),
    role: gatewayRole.id,
});

// Specify the authorizerUri and authorizerCredentials to use an Authorizer that is created elsewhere.
const apiWithAuthorizer = new awsx.apigateway.API("authorizer-api", {
    routes: [{
        path: "/www_old",
        localPath: "www",
<<<<<<< HEAD
        authorizers: [awsx.apigateway.getRequestLambdaAuthorizerDefinition({
            queryParameters: ["auth"],
            headers: ["secret"],
            handler: authorizerLambda,
        })],
=======
    }, {
        path: "/rawdata",
        method: "GET",
        data: {
            "responses": {},
            "x-amazon-apigateway-request-validator": "ALL",
            "x-amazon-apigateway-integration": {
                "uri": "https://www.google.com/",
                "responses": {
                    "default": {
                        "statusCode": "200",
                    },
                },
                "passthroughBehavior": "when_no_match",
                "httpMethod": "GET",
                "type": "http_proxy",
            },
        },
    }, {
        path: "/integration",
        target: {
            uri: "https://www.google.com",
            type: "http_proxy",
        },
>>>>>>> de6de6e0
    }],
});

export const authorizerUrl = apiWithAuthorizer.url;<|MERGE_RESOLUTION|>--- conflicted
+++ resolved
@@ -94,6 +94,30 @@
                     event.methodArn);
             },
         })],
+    }, {
+        path: "/rawdata",
+        method: "GET",
+        data: {
+            "responses": {},
+            "x-amazon-apigateway-request-validator": "ALL",
+            "x-amazon-apigateway-integration": {
+                "uri": "https://www.google.com/",
+                "responses": {
+                    "default": {
+                        "statusCode": "200",
+                    },
+                },
+                "passthroughBehavior": "when_no_match",
+                "httpMethod": "GET",
+                "type": "http_proxy",
+            },
+        },
+    }, {
+        path: "/integration",
+        target: {
+            uri: "https://www.google.com",
+            type: "http_proxy",
+        },
     }],
     requestValidator: "ALL",
 });
@@ -144,38 +168,11 @@
     routes: [{
         path: "/www_old",
         localPath: "www",
-<<<<<<< HEAD
         authorizers: [awsx.apigateway.getRequestLambdaAuthorizerDefinition({
             queryParameters: ["auth"],
             headers: ["secret"],
             handler: authorizerLambda,
         })],
-=======
-    }, {
-        path: "/rawdata",
-        method: "GET",
-        data: {
-            "responses": {},
-            "x-amazon-apigateway-request-validator": "ALL",
-            "x-amazon-apigateway-integration": {
-                "uri": "https://www.google.com/",
-                "responses": {
-                    "default": {
-                        "statusCode": "200",
-                    },
-                },
-                "passthroughBehavior": "when_no_match",
-                "httpMethod": "GET",
-                "type": "http_proxy",
-            },
-        },
-    }, {
-        path: "/integration",
-        target: {
-            uri: "https://www.google.com",
-            type: "http_proxy",
-        },
->>>>>>> de6de6e0
     }],
 });
 
