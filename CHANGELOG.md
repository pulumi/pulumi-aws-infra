--- conflicted
+++ resolved
@@ -1,12 +1,9 @@
 ## 0.18.1 (Unreleased)
 
 - TypeScript typings for awsx.apigateway.API have been updated to be more accurate.
-<<<<<<< HEAD
-- Add support for Lambda Authorizers for API Gateway in TypeScript
-=======
 - Application LoadBalancers/Listeners/TargetGroups will now create a default SecurityGroup for their
   LoadBalancer if none is provided.
->>>>>>> 440b96b3
+- Add support for Lambda Authorizers for API Gateway in TypeScript
 
 ## 0.18.0 (Release March 29, 2019)
 
